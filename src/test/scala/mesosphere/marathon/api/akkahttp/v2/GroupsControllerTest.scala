--- conflicted
+++ resolved
@@ -22,8 +22,6 @@
 import scala.concurrent.Future
 
 class GroupsControllerTest extends UnitTest with ScalatestRouteTest with Inside with RouteBehaviours with StrictLogging with GroupCreation {
-<<<<<<< HEAD
-=======
 
   "Group detail" should {
     {
@@ -84,15 +82,10 @@
     } ~> check { responseAs[String] should be ("App: , Group: Apps,Pods,Groups") }
   }
 
->>>>>>> bb06d45d
   case class Fixture(
       authenticated: Boolean = true,
       authorized: Boolean = true,
       authFn: Any => Boolean = _ => true,
-<<<<<<< HEAD
-      electionService: ElectionService = mock[ElectionService],
-=======
->>>>>>> bb06d45d
       infoService: GroupInfoService = mock[GroupInfoService]) {
     val authFixture = new TestAuthFixture()
     authFixture.authenticated = authenticated
