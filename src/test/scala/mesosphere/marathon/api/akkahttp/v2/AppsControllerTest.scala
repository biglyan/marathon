package mesosphere.marathon
package api.akkahttp.v2

import java.net.InetSocketAddress

import akka.Done
import akka.http.scaladsl.model.Uri.{ Path, Query }
import akka.http.scaladsl.model._
import akka.http.scaladsl.server._
import akka.http.scaladsl.testkit.ScalatestRouteTest
import akka.http.scaladsl.unmarshalling.Unmarshal
import akka.testkit.TestProbe
import akka.util.ByteString
import mesosphere.UnitTest
import mesosphere.marathon.api._
import mesosphere.marathon.api.akkahttp.{ AkkaHttpMarathonService, EntityMarshallers, Headers }
import mesosphere.marathon.api.v2._
import mesosphere.marathon.api.v2.validation.{ AppValidation, NetworkValidationMessages }
import mesosphere.marathon.core.appinfo.AppInfo.Embed
import mesosphere.marathon.core.appinfo.{ AppInfo, AppInfoService, Selector, TaskCounts }
import mesosphere.marathon.core.condition.Condition
import mesosphere.marathon.core.deployment.DeploymentPlan
import mesosphere.marathon.core.election.ElectionService
import mesosphere.marathon.core.event.ApiPostEvent
import mesosphere.marathon.core.group.GroupManager
import mesosphere.marathon.core.health.{ Health, HealthCheckManager }
import mesosphere.marathon.core.instance.Instance
import mesosphere.marathon.core.instance.Instance.AgentInfo
import mesosphere.marathon.core.plugin.PluginManager
import mesosphere.marathon.core.pod.ContainerNetwork
import mesosphere.marathon.core.task.Task
import mesosphere.marathon.core.task.Task.Reservation
import mesosphere.marathon.core.task.state.NetworkInfoPlaceholder
import mesosphere.marathon.core.task.tracker.InstanceTracker
import mesosphere.marathon.core.task.tracker.InstanceTracker.InstancesBySpec
import mesosphere.marathon.plugin.auth.{ Authenticator, Authorizer, Identity }
import mesosphere.marathon.raml.{ App, AppSecretVolume, AppUpdate, ContainerPortMapping, DockerContainer, DockerNetwork, DockerPullConfig, EngineType, EnvVarValueOrSecret, IpAddress, IpDiscovery, IpDiscoveryPort, Network, NetworkMode, Raml, SecretDef, Container => RamlContainer }
import mesosphere.marathon.state.PathId._
import mesosphere.marathon.state._
import mesosphere.marathon.storage.repository.GroupRepository
import mesosphere.marathon.test.{ GroupCreation, SettableClock }
import org.mockito.Matchers
import org.mockito.Mockito.when
import play.api.libs.json._
import akka.http.scaladsl.model.headers.`X-Forwarded-For`

import scala.collection.immutable
import scala.collection.immutable.Seq
import scala.concurrent.Future
import scala.concurrent.duration._
import scala.language.postfixOps
import scala.util.Try
import scala.util.control.NonFatal

class AppsControllerTest extends UnitTest with GroupCreation with ScalatestRouteTest {

  case class Fixture(
      clock: SettableClock = new SettableClock(),
      auth: TestAuthFixture = new TestAuthFixture {
        override val UnauthorizedStatus = 403
        override val NotAuthenticatedStatus = 401
      },
      service: MarathonSchedulerService = mock[MarathonSchedulerService],
      appInfoService: AppInfoService = mock[AppInfoService],
      healthCheckManager: HealthCheckManager = mock[HealthCheckManager],
      instanceTracker: InstanceTracker = mock[InstanceTracker],
      taskKiller: TaskKiller = mock[TaskKiller],
      configArgs: Seq[String] = Seq("--enable_features", "external_volumes"),
      groupManager: GroupManager = mock[GroupManager]) {
    val config: AllConf = AllConf.withTestConfig(configArgs: _*)

    implicit val authenticator: Authenticator = auth.auth
    implicit val authorizer: Authorizer = auth.auth

    val normalizationConfig = AppNormalization.Configuration(config.defaultNetworkName.get, config.mesosBridgeName())
    implicit lazy val appDefinitionValidator = AppDefinition.validAppDefinition(config.availableFeatures)(PluginManager.None)
    implicit lazy val validateCanonicalAppUpdateAPI = AppValidation.validateCanonicalAppUpdateAPI(config.availableFeatures, () => config.defaultNetworkName.get)

    implicit val validateAndNormalizeApp: Normalization[raml.App] =
      AppHelpers.appNormalization(config.availableFeatures, normalizationConfig)(AppNormalization.withCanonizedIds())

    implicit val validateAndNormalizeAppUpdate: Normalization[raml.AppUpdate] =
      AppHelpers.appUpdateNormalization(config.availableFeatures, normalizationConfig)(AppNormalization.withCanonizedIds())

    implicit val electionService: ElectionService = mock[ElectionService]

    when(electionService.isLeader).thenReturn(true)

    val appsController = new AppsController(
      clock = clock,
      eventBus = system.eventStream,
      marathonSchedulerService = service,
      appInfoService = appInfoService,
      healthCheckManager = healthCheckManager,
      instanceTracker = instanceTracker,
      taskKiller = taskKiller,
      config = config,
      groupManager = groupManager,
      pluginManager = PluginManager.None
    )

    implicit val rejectionHandler: RejectionHandler = AkkaHttpMarathonService.rejectionHandler
    val route: Route = Route.seal(appsController.route)

    def normalize(app: App): App = {
      val migrated = AppNormalization.forDeprecated(normalizationConfig).normalized(app)
      AppNormalization(normalizationConfig).normalized(migrated)
    }

    def normalizeAndConvert(app: App): AppDefinition = {
      val normalized = normalize(app)
      Raml.fromRaml(normalized)
    }

    def prepareApp(app: App, groupManager: GroupManager): (Array[Byte], DeploymentPlan) = {
      val normed = normalize(app)
      val appDef = Raml.fromRaml(normed)
      val rootGroup = createRootGroup(Map(appDef.id -> appDef))
      val plan = DeploymentPlan(rootGroup, rootGroup)
      val body = Json.stringify(Json.toJson(normed)).getBytes("UTF-8")
      groupManager.updateApp(any, any, any, any, any) returns Future.successful(plan)
      groupManager.rootGroup() returns rootGroup
      groupManager.app(appDef.id) returns Some(appDef)
      (body, plan)
    }

    def createAppWithVolumes(`type`: String, volumes: String, groupManager: GroupManager, auth: TestAuthFixture): HttpEntity.Strict = {
      val app = App(id = "/app", cmd = Some(
        "foo"))

      prepareApp(app, groupManager)

      val docker = if (`type` == "DOCKER")
        """"docker": {"image": "fop"},""" else ""
      val body =
        s"""
           |{
           |  "id": "external1",
           |  "cmd": "sleep 100",
           |  "instances": 1,
           |  "upgradeStrategy": { "minimumHealthCapacity": 0, "maximumOverCapacity": 0 },
           |  "container": {
           |    "type": "${`type`}",
           | $docker
           |    $volumes
           |  }
           |}
      """.stripMargin

      When("The request is processed")
      HttpEntity(body).withContentType(ContentTypes.`application/json`)
    }
  }

  case class FixtureWithRealGroupManager(
      initialRoot: RootGroup = RootGroup.empty,
      clock: SettableClock = new SettableClock(),
      auth: TestAuthFixture = new TestAuthFixture {
        override val UnauthorizedStatus = 403
        override val NotAuthenticatedStatus = 401
      },
      service: MarathonSchedulerService = mock[MarathonSchedulerService],
      appInfoService: AppInfoService = mock[AppInfoService],
      healthCheckManager: HealthCheckManager = mock[HealthCheckManager],
      instanceTracker: InstanceTracker = mock[InstanceTracker],
      taskKiller: TaskKiller = mock[TaskKiller],
      configArgs: Seq[String] = Seq("--enable_features", "external_volumes")) {
    val groupManagerFixture: TestGroupManagerFixture = new TestGroupManagerFixture(initialRoot = initialRoot)
    val groupManager: GroupManager = groupManagerFixture.groupManager
    val groupRepository: GroupRepository = groupManagerFixture.groupRepository

    implicit val authenticator: Authenticator = auth.auth
    implicit val authorizer: Authorizer = auth.auth

    implicit val electionService: ElectionService = mock[ElectionService]
    when(electionService.isLeader).thenReturn(true)

    val config: AllConf = AllConf.withTestConfig(configArgs: _*)

    val appsController = new AppsController(
      clock = clock,
      eventBus = system.eventStream,
      marathonSchedulerService = service,
      appInfoService = appInfoService,
      healthCheckManager = healthCheckManager,
      instanceTracker = instanceTracker,
      taskKiller = taskKiller,
      config = config,
      groupManager = groupManager,
      pluginManager = PluginManager.None
    )

    implicit val rejectionHandler: RejectionHandler = AkkaHttpMarathonService.rejectionHandler
    val route: Route = Route.seal(appsController.route)

  }

  "Apps Controller" should {
    "Create a new app successfully" in new Fixture {
      Given("An app and group")
      val app = App(id = "/app", cmd = Some("cmd"))
      val (body, plan) = prepareApp(app, groupManager)

      When("The create request is made")
      clock += 5.seconds

      val entity = HttpEntity(body).withContentType(ContentTypes.`application/json`)

      Post(Uri./, entity) ~> route ~> check {
        Then("It is successful")
        status shouldEqual StatusCodes.Created
        header[Headers.`Marathon-Deployment-Id`] should not be 'empty

        And("the JSON is as expected, including a newly generated version")

        val expected = s"""{
                         |  "id" : "/app",
                         |  "backoffFactor" : 1.15,
                         |  "backoffSeconds" : 1,
                         |  "cmd" : "cmd",
                         |  "cpus" : 1,
                         |  "disk" : 0,
                         |  "executor" : "",
                         |  "instances" : 1,
                         |  "labels" : { },
                         |  "maxLaunchDelaySeconds" : 3600,
                         |  "mem" : 128,
                         |  "gpus" : 0,
                         |  "networks" : [ {
                         |    "mode" : "host"
                         |  } ],
                         |  "portDefinitions" : [ {
                         |    "port" : 0,
                         |    "name" : "default",
                         |    "protocol" : "tcp"
                         |  } ],
                         |  "requirePorts" : false,
                         |  "upgradeStrategy" : {
                         |    "maximumOverCapacity" : 1,
                         |    "minimumHealthCapacity" : 1
                         |  },
                         |  "version" : "2015-04-09T12:30:05Z",
                         |  "killSelection" : "YOUNGEST_FIRST",
                         |  "unreachableStrategy" : {
                         |    "inactiveAfterSeconds" : 0,
                         |    "expungeAfterSeconds" : 0
                         |  },
                         |  "tasksStaged" : 0,
                         |  "tasksRunning" : 0,
                         |  "tasksHealthy" : 0,
                         |  "tasksUnhealthy" : 0,
                         |  "deployments" : [ {
                         |    "id" : "${plan.id}"
                         |  } ],
                         |  "tasks" : [ ]
                         |}""".stripMargin

        JsonTestHelper.assertThatJsonString(responseAs[String]).correspondsToJsonString(expected)
      }
    }

    "Create a new app with w/ Mesos containerizer and a Docker config.json" in new Fixture(configArgs = Seq("--enable_features", "secrets")) {
      Given("An app with a Docker config.json")
      val container = RamlContainer(
        `type` = EngineType.Mesos,
        docker = Option(DockerContainer(
          image = "private/image",
          pullConfig = Option(DockerPullConfig("pullConfigSecret")))))
      val app = App(
        id = "/app", cmd = Some("cmd"), container = Option(container),
        secrets = Map("pullConfigSecret" -> SecretDef("/config")))
      val (body, plan) = prepareApp(app, groupManager)

      When("The create request is made")
      clock += 5.seconds
      val entity = HttpEntity(body).withContentType(ContentTypes.`application/json`)
      Post(Uri./, entity) ~> route ~> check {
        Then("It is successful")
        status shouldEqual StatusCodes.Created withClue s"body: ${ByteString(body).utf8String}, response: ${responseAs[String]}"
      }
    }

    "Creating a new app with w/ Docker containerizer and a Docker config.json should fail" in new Fixture(configArgs = Seq("--enable_features", "secrets")) {
      Given("An app with a Docker config.json")
      val container = RamlContainer(
        `type` = EngineType.Docker,
        docker = Option(DockerContainer(
          image = "private/image",
          pullConfig = Option(DockerPullConfig("pullConfigSecret")))))
      val app = App(
        id = "/app", cmd = Some("cmd"), container = Option(container),
        secrets = Map("pullConfigSecret" -> SecretDef("/config")))
      val (body, plan) = prepareApp(app, groupManager)

      When("The create request is made")
      clock += 5.seconds
      val entity = HttpEntity(body).withContentType(ContentTypes.`application/json`)
      Post(Uri./, entity) ~> route ~> check {
        Then("It fails")
        status shouldEqual StatusCodes.UnprocessableEntity withClue s"body: ${ByteString(body).utf8String}, response: ${responseAs[String]}"
        responseAs[String] should include("pullConfig is not supported with Docker containerizer")
      }
    }

    "Creating a new app with non-existing Docker config.json secret should fail" in new Fixture(configArgs = Seq("--enable_features", "secrets")) {
      Given("An app with a Docker config.json")
      val container = RamlContainer(
        `type` = EngineType.Mesos,
        docker = Option(DockerContainer(
          image = "private/image",
          pullConfig = Option(DockerPullConfig("pullConfigSecret")))))
      val app = App(
        id = "/app", cmd = Some("cmd"), container = Option(container))
      val (body, plan) = prepareApp(app, groupManager)

      When("The create request is made")
      clock += 5.seconds
      val entity = HttpEntity(body).withContentType(ContentTypes.`application/json`)
      Post(Uri./, entity) ~> route ~> check {
        Then("It fails")
        status shouldEqual StatusCodes.UnprocessableEntity withClue s"body: ${ByteString(body).utf8String}, response: ${responseAs[String]}"
        responseAs[String] should include("pullConfig.secret must refer to an existing secret")
      }
    }

    "Creation of an app with valid pull config should fail if secrets feature is disabled" in new Fixture {
      Given("An app with a Docker config.json")
      val container = RamlContainer(
        `type` = EngineType.Mesos,
        docker = Option(DockerContainer(
          image = "private/image",
          pullConfig = Option(DockerPullConfig("pullConfigSecret")))))
      val app = App(id = "/app", cmd = Some("cmd"), container = Option(container))
      val (body, plan) = prepareApp(app, groupManager)

      When("The create request is made")
      clock += 5.seconds
      val entity = HttpEntity(body).withContentType(ContentTypes.`application/json`)
      Post(Uri./, entity) ~> route ~> check {
        Then("It fails")
        status shouldEqual StatusCodes.UnprocessableEntity withClue s"body: ${ByteString(body).utf8String}, response: ${responseAs[String]}"

        val responseStr = responseAs[String]
        responseStr should include("/container/docker/pullConfig")
        responseStr should include("must be empty")
        responseStr should include("Feature secrets is not enabled. Enable with --enable_features secrets)")
      }
    }

    "Do partial update with patch methods" in new Fixture {
      Given("An app")
      val id = "/app"
      val app = App(
        id = id,
        cmd = Some("cmd"),
        instances = 1
      )
      prepareApp(app, groupManager) // app is stored

<<<<<<< HEAD
=======
      val eventStreamProbe = TestProbe("eventStream")
      system.eventStream.subscribe(eventStreamProbe.ref, classOf[ApiPostEvent])

>>>>>>> f4310a42
      When("The application is updated")
      val updateRequest = App(id = id, instances = 2)
      val updatedBody = Json.stringify(Json.toJson(updateRequest)).getBytes("UTF-8")

      val entity = HttpEntity(updatedBody).withContentType(ContentTypes.`application/json`)
<<<<<<< HEAD
      Patch(Uri./.withPath(Path(app.id)), entity) ~> route ~> check {
        Then("It is successful")
        status shouldEqual StatusCodes.OK
        header[Headers.`Marathon-Deployment-Id`] should not be 'empty
=======
      val ipHeader = `X-Forwarded-For`(RemoteAddress(new InetSocketAddress("8.8.8.8", 31337)))
      Patch(Uri./.withPath(Path(app.id)), entity).addHeader(ipHeader) ~> route ~> check {
        Then("It is successful")
        status shouldEqual StatusCodes.OK
        header[Headers.`Marathon-Deployment-Id`] should not be 'empty
        eventStreamProbe.expectMsgClass(classOf[ApiPostEvent]).clientIp shouldEqual ("8.8.8.8:31337")
>>>>>>> f4310a42
      }
    }

    "Fail creating application when network name is missing" in new Fixture {
      Given("An app and group")
      val app = App(
        id = "/app",
        cmd = Some("cmd"),
        networks = Seq(Network(mode = NetworkMode.Container))
      )

      When("The create request is made")
      val entity = HttpEntity(Json.stringify(Json.toJson(app)).getBytes("UTF-8")).withContentType(ContentTypes.`application/json`)
      Post(Uri./, entity) ~> route ~> check {
        Then("Validation fails")
        status shouldEqual StatusCodes.UnprocessableEntity
        responseAs[String] should include(NetworkValidationMessages.NetworkNameMustBeSpecified)
      }
    }

    "Create a new app with IP/CT, no default network name, Alice does not specify a network" in new Fixture {
      Given("An app and group")
      val app = App(
        id = "/app",
        cmd = Some("cmd"),
        networks = Seq(Network(mode = NetworkMode.Container))
      )
      the[NormalizationException] thrownBy {
        prepareApp(app, groupManager)
      } should have message NetworkNormalizationMessages.ContainerNetworkNameUnresolved
    }

    "Create a new app with IP/CT on virtual network foo" in new Fixture {
      Given("An app and group")
      val app = App(
        id = "/app",
        cmd = Some("cmd"),
        networks = Seq(Network(mode = NetworkMode.Container, name = Some("foo")))
      )
      val (body, plan) = prepareApp(app, groupManager)

      When("The create request is made")
      clock += 5.seconds
      val entity = HttpEntity(body).withContentType(ContentTypes.`application/json`)
      Post(Uri./, entity) ~> route ~> check {
        Then("It is successful")
        status shouldEqual StatusCodes.Created withClue s"body = ${ByteString(body).utf8String}, response = ${responseAs[String]}"
        header[Headers.`Marathon-Deployment-Id`] should not be 'empty

        And("the JSON is as expected, including a newly generated version")
        val expected = s"""{
                         |  "id" : "/app",
                         |  "backoffFactor" : 1.15,
                         |  "backoffSeconds" : 1,
                         |  "cmd" : "cmd",
                         |  "container" : {
                         |    "type" : "MESOS",
                         |    "volumes" : [ ],
                         |    "portMappings" : [ {
                         |      "containerPort" : 0,
                         |      "labels" : { },
                         |      "name" : "default",
                         |      "protocol" : "tcp",
                         |      "servicePort" : 0
                         |    } ]
                         |  },
                         |  "cpus" : 1,
                         |  "disk" : 0,
                         |  "executor" : "",
                         |  "instances" : 1,
                         |  "labels" : { },
                         |  "maxLaunchDelaySeconds" : 3600,
                         |  "mem" : 128,
                         |  "gpus" : 0,
                         |  "networks" : [ {
                         |    "name" : "foo",
                         |    "mode" : "container"
                         |  } ],
                         |  "requirePorts" : false,
                         |  "upgradeStrategy" : {
                         |    "maximumOverCapacity" : 1,
                         |    "minimumHealthCapacity" : 1
                         |  },
                         |  "version" : "2015-04-09T12:30:05Z",
                         |  "killSelection" : "YOUNGEST_FIRST",
                         |  "unreachableStrategy" : {
                         |    "inactiveAfterSeconds" : 0,
                         |    "expungeAfterSeconds" : 0
                         |  },
                         |  "tasksStaged" : 0,
                         |  "tasksRunning" : 0,
                         |  "tasksHealthy" : 0,
                         |  "tasksUnhealthy" : 0,
                         |  "deployments" : [ {
                         |    "id" : "${plan.id}"
                         |  } ],
                         |  "tasks" : [ ]
                         |}""".stripMargin

        JsonTestHelper.assertThatJsonString(responseAs[String]).correspondsToJsonString(expected)
      }
    }

    "Create a new app with IP/CT on virtual network foo w/ MESOS container spec" in new Fixture {
      Given("An app and group")
      val app = App(
        id = "/app",
        cmd = Some("cmd"),
        networks = Seq(Network(mode = NetworkMode.Container, name = Some("foo"))),

        container = Some(raml.Container(`type` = EngineType.Mesos))
      )
      val (body, plan) = prepareApp(app, groupManager)

      When("The create request is made")
      clock += 5.seconds
      val entity = HttpEntity(body).withContentType(ContentTypes.`application/json`)
      Post(Uri./, entity) ~> route ~> check {
        Then("It is successful")
        status shouldEqual StatusCodes.Created withClue s"body = ${ByteString(body).utf8String}, response = ${responseAs[String]}"
        header[Headers.`Marathon-Deployment-Id`] should not be 'empty

        And("the JSON is as expected, including a newly generated version")
        val expected = s"""{
                         |  "id" : "/app",
                         |  "backoffFactor" : 1.15,
                         |  "backoffSeconds" : 1,
                         |  "cmd" : "cmd",
                         |  "container" : {
                         |    "type" : "MESOS",
                         |    "volumes" : [ ],
                         |    "portMappings" : [ {
                         |      "containerPort" : 0,
                         |      "labels" : { },
                         |      "name" : "default",
                         |      "protocol" : "tcp",
                         |      "servicePort" : 0
                         |    } ]
                         |  },
                         |  "cpus" : 1,
                         |  "disk" : 0,
                         |  "executor" : "",
                         |  "instances" : 1,
                         |  "labels" : { },
                         |  "maxLaunchDelaySeconds" : 3600,
                         |  "mem" : 128,
                         |  "gpus" : 0,
                         |  "networks" : [ {
                         |    "name" : "foo",
                         |    "mode" : "container"
                         |  } ],
                         |  "requirePorts" : false,
                         |  "upgradeStrategy" : {
                         |    "maximumOverCapacity" : 1,
                         |    "minimumHealthCapacity" : 1
                         |  },
                         |  "version" : "2015-04-09T12:30:05Z",
                         |  "killSelection" : "YOUNGEST_FIRST",
                         |  "unreachableStrategy" : {
                         |    "inactiveAfterSeconds" : 0,
                         |    "expungeAfterSeconds" : 0
                         |  },
                         |  "tasksStaged" : 0,
                         |  "tasksRunning" : 0,
                         |  "tasksHealthy" : 0,
                         |  "tasksUnhealthy" : 0,
                         |  "deployments" : [ {
                         |    "id" : "${plan.id}"
                         |  } ],
                         |  "tasks" : [ ]
                         |}""".stripMargin

        JsonTestHelper.assertThatJsonString(responseAs[String]).correspondsToJsonString(expected)
      }
    }

    "Create a new app with IP/CT on virtual network foo, then update it to bar" in new Fixture {
      Given("An app and group")
      val app = App(
        id = "/app",
        cmd = Some("cmd"),
        networks = Seq(Network(mode = NetworkMode.Container, name = Some("foo")))
      )
      prepareApp(app, groupManager)

      When("The application is updated")
      val updatedApp = app.copy(networks = Seq(Network(mode = NetworkMode.Container, name = Some("bar"))))
      val updatedJson = Json.toJson(updatedApp).as[JsObject]
      val updatedBody = Json.stringify(updatedJson).getBytes("UTF-8")

      val eventStreamProbe = TestProbe("eventStream")
      system.eventStream.subscribe(eventStreamProbe.ref, classOf[ApiPostEvent])

      val entity = HttpEntity(updatedBody).withContentType(ContentTypes.`application/json`)
      val ipHeader = `X-Forwarded-For`(RemoteAddress(new InetSocketAddress("8.8.8.8", 31337)))
      Put(Uri./.withPath(Path(app.id)), entity).addHeader(ipHeader) ~> route ~> check {
        Then("It is successful")
        status shouldEqual StatusCodes.OK withClue s"response=${responseAs[String]}"
        header[Headers.`Marathon-Deployment-Id`] should not be 'empty
        eventStreamProbe.expectMsgClass(classOf[ApiPostEvent]).clientIp shouldEqual ("8.8.8.8:31337")
      }
    }

    "Create a new app with IP/CT on virtual network foo, then update it to nothing" in new FixtureWithRealGroupManager(
      initialRoot = createRootGroup(apps = Map(
        "/app".toRootPath -> AppDefinition("/app".toRootPath, cmd = Some("cmd"), networks = Seq(ContainerNetwork("foo")))
      ))
    ) {
      Given("An app and group")
      val updatedApp = App(
        id = "/app",
        cmd = Some("cmd"),
        networks = Seq(Network(mode = NetworkMode.Container))
      )

      When("The application is updated")
      val updatedJson = Json.toJson(updatedApp).as[JsObject]
      val updatedBody = Json.stringify(updatedJson).getBytes("UTF-8")
      val entity = HttpEntity(updatedBody).withContentType(ContentTypes.`application/json`)
      Put(Uri./.withPath(Path(updatedApp.id)).withQuery(Query("partialUpdate" -> "true")), entity) ~> route ~> check {
        Then("the update should fail")
        status shouldEqual StatusCodes.UnprocessableEntity
        responseAs[String] should include(NetworkValidationMessages.NetworkNameMustBeSpecified)
      }
    }

    "Create a new app without IP/CT when default virtual network is bar" in new Fixture(configArgs = Seq("--default_network_name", "bar")) {
      Given("An app and group")

      val app = App(
        id = "/app",
        cmd = Some("cmd")
      )
      val (body, plan) = prepareApp(app, groupManager)

      When("The create request is made")
      clock += 5.seconds
      val entity = HttpEntity(body).withContentType(ContentTypes.`application/json`)
      Post(Uri./, entity) ~> route ~> check {
        Then("It is successful")
        status shouldEqual StatusCodes.Created withClue s"body=${ByteString(body).utf8String}, response=${responseAs[String]}"
        header[Headers.`Marathon-Deployment-Id`] should not be 'empty

        And("the JSON is as expected, including a newly generated version")
        val expected = s"""{
                         |  "id" : "/app",
                         |  "backoffFactor" : 1.15,
                         |  "backoffSeconds" : 1,
                         |  "cmd" : "cmd",
                         |  "cpus" : 1,
                         |  "disk" : 0,
                         |  "executor" : "",
                         |  "instances" : 1,
                         |  "labels" : { },
                         |  "maxLaunchDelaySeconds" : 3600,
                         |  "mem" : 128,
                         |  "gpus" : 0,
                         |  "networks" : [ {
                         |    "mode" : "host"
                         |  } ],
                         |  "portDefinitions" : [ {
                         |    "port" : 0,
                         |    "name" : "default",
                         |    "protocol" : "tcp"
                         |  } ],
                         |  "requirePorts" : false,
                         |  "upgradeStrategy" : {
                         |    "maximumOverCapacity" : 1,
                         |    "minimumHealthCapacity" : 1
                         |  },
                         |  "version" : "2015-04-09T12:30:05Z",
                         |  "killSelection" : "YOUNGEST_FIRST",
                         |  "unreachableStrategy" : {
                         |    "inactiveAfterSeconds" : 0,
                         |    "expungeAfterSeconds" : 0
                         |  },
                         |  "tasksStaged" : 0,
                         |  "tasksRunning" : 0,
                         |  "tasksHealthy" : 0,
                         |  "tasksUnhealthy" : 0,
                         |  "deployments" : [ {
                         |    "id" : "${plan.id}"
                         |  } ],
                         |  "tasks" : [ ]
                         |}""".stripMargin
        JsonTestHelper.assertThatJsonString(responseAs[String]).correspondsToJsonString(expected)
      }
    }

    "Create a new app with IP/CT when default virtual network is bar, Alice did not specify network name" in new Fixture(configArgs = Seq("--default_network_name", "bar")) {
      Given("An app and group")

      val app = App(
        id = "/app",
        cmd = Some("cmd"),
        networks = Seq(Network(mode = NetworkMode.Container)))
      val (body, plan) = prepareApp(app, groupManager)

      When("The create request is made")
      clock += 5.seconds
      val entity = HttpEntity(body).withContentType(ContentTypes.`application/json`)
      Post(Uri./, entity) ~> route ~> check {
        Then("It is successful")
        status shouldEqual StatusCodes.Created
        header[Headers.`Marathon-Deployment-Id`] should not be 'empty

        And("the JSON is as expected, including a newly generated version")
        val expected = s"""{
                         |  "id" : "/app",
                         |  "backoffFactor" : 1.15,
                         |  "backoffSeconds" : 1,
                         |  "cmd" : "cmd",
                         |  "container" : {
                         |    "type" : "MESOS",
                         |    "volumes" : [ ],
                         |    "portMappings" : [ {
                         |      "containerPort" : 0,
                         |      "labels" : { },
                         |      "name" : "default",
                         |      "protocol" : "tcp",
                         |      "servicePort" : 0
                         |    } ]
                         |  },
                         |  "cpus" : 1,
                         |  "disk" : 0,
                         |  "executor" : "",
                         |  "instances" : 1,
                         |  "labels" : { },
                         |  "maxLaunchDelaySeconds" : 3600,
                         |  "mem" : 128,
                         |  "gpus" : 0,
                         |  "networks" : [ {
                         |    "name" : "bar",
                         |    "mode" : "container"
                         |  } ],
                         |  "requirePorts" : false,
                         |  "upgradeStrategy" : {
                         |    "maximumOverCapacity" : 1,
                         |    "minimumHealthCapacity" : 1
                         |  },
                         |  "version" : "2015-04-09T12:30:05Z",
                         |  "killSelection" : "YOUNGEST_FIRST",
                         |  "unreachableStrategy" : {
                         |    "inactiveAfterSeconds" : 0,
                         |    "expungeAfterSeconds" : 0
                         |  },
                         |  "tasksStaged" : 0,
                         |  "tasksRunning" : 0,
                         |  "tasksHealthy" : 0,
                         |  "tasksUnhealthy" : 0,
                         |  "deployments" : [ {
                         |    "id" : "${plan.id}"
                         |  } ],
                         |  "tasks" : [ ]
                         |}""".stripMargin

        JsonTestHelper.assertThatJsonString(responseAs[String]).correspondsToJsonString(expected)
      }
    }

    "Create a new app with IP/CT when default virtual network is bar, but Alice specified foo" in new Fixture(configArgs = Seq("--default_network_name", "bar")) {
      Given("An app and group")

      val app = App(
        id = "/app",
        cmd = Some("cmd"),
        networks = Seq(Network(mode = NetworkMode.Container, name = Some("foo")))
      )
      val (body, plan) = prepareApp(app, groupManager)

      When("The create request is made")
      clock += 5.seconds
      val entity = HttpEntity(body).withContentType(ContentTypes.`application/json`)
      Post(Uri./, entity) ~> route ~> check {
        Then("It is successful")
        status shouldEqual StatusCodes.Created
        header[Headers.`Marathon-Deployment-Id`] should not be 'empty

        And("the JSON is as expected, including a newly generated version")
        val expected = s"""{
                         |  "id" : "/app",
                         |  "backoffFactor" : 1.15,
                         |  "backoffSeconds" : 1,
                         |  "cmd" : "cmd",
                         |  "container" : {
                         |    "type" : "MESOS",
                         |    "volumes" : [ ],
                         |    "portMappings" : [ {
                         |      "containerPort" : 0,
                         |      "labels" : { },
                         |      "name" : "default",
                         |      "protocol" : "tcp",
                         |      "servicePort" : 0
                         |    } ]
                         |  },
                         |  "cpus" : 1,
                         |  "disk" : 0,
                         |  "executor" : "",
                         |  "instances" : 1,
                         |  "labels" : { },
                         |  "maxLaunchDelaySeconds" : 3600,
                         |  "mem" : 128,
                         |  "gpus" : 0,
                         |  "networks" : [ {
                         |    "name" : "foo",
                         |    "mode" : "container"
                         |  } ],
                         |  "requirePorts" : false,
                         |  "upgradeStrategy" : {
                         |    "maximumOverCapacity" : 1,
                         |    "minimumHealthCapacity" : 1
                         |  },
                         |  "version" : "2015-04-09T12:30:05Z",
                         |  "killSelection" : "YOUNGEST_FIRST",
                         |  "unreachableStrategy" : {
                         |    "inactiveAfterSeconds" : 0,
                         |    "expungeAfterSeconds" : 0
                         |  },
                         |  "tasksStaged" : 0,
                         |  "tasksRunning" : 0,
                         |  "tasksHealthy" : 0,
                         |  "tasksUnhealthy" : 0,
                         |  "deployments" : [ {
                         |    "id" : "${plan.id}"
                         |  } ],
                         |  "tasks" : [ ]
                         |}""".stripMargin

        JsonTestHelper.assertThatJsonString(responseAs[String]).correspondsToJsonString(expected)
      }
    }

    "Create a new app with IP/CT with virtual network foo w/ Docker" in new Fixture {
      // we intentionally use the deprecated API to ensure that we're more fully exercising normalization
      Given("An app and group")
      val app = App(
        id = "/app",
        cmd = Some("cmd"),
        ipAddress = Some(IpAddress(networkName = Some("foo"))),
        container = Some(raml.Container(
          `type` = EngineType.Docker,
          docker = Some(DockerContainer(
            portMappings = Option(Seq(
              ContainerPortMapping(containerPort = 0))),
            image = "jdef/helpme",
            network = Some(DockerNetwork.User)
          ))
        ))
      )
      val (body, plan) = prepareApp(app, groupManager)

      When("The create request is made")
      clock += 5.seconds
      val entity = HttpEntity(body).withContentType(ContentTypes.`application/json`)
      Post(Uri./, entity) ~> route ~> check {
        Then("It is successful")
        status shouldEqual StatusCodes.Created
        header[Headers.`Marathon-Deployment-Id`] should not be 'empty

        And("the JSON is as expected, including a newly generated version")
        val expected = s"""{
                         |  "id" : "/app",
                         |  "backoffFactor" : 1.15,
                         |  "backoffSeconds" : 1,
                         |  "cmd" : "cmd",
                         |  "container" : {
                         |    "type" : "DOCKER",
                         |    "docker" : {
                         |      "forcePullImage" : false,
                         |      "image" : "jdef/helpme",
                         |      "parameters" : [ ],
                         |      "privileged" : false
                         |    },
                         |    "volumes" : [ ],
                         |    "portMappings" : [ {
                         |      "containerPort" : 0,
                         |      "labels" : { },
                         |      "protocol" : "tcp",
                         |      "servicePort" : 0
                         |    } ]
                         |  },
                         |  "cpus" : 1,
                         |  "disk" : 0,
                         |  "executor" : "",
                         |  "instances" : 1,
                         |  "labels" : { },
                         |  "maxLaunchDelaySeconds" : 3600,
                         |  "mem" : 128,
                         |  "gpus" : 0,
                         |  "networks" : [ {
                         |    "name" : "foo",
                         |    "mode" : "container"
                         |  } ],
                         |  "requirePorts" : false,
                         |  "upgradeStrategy" : {
                         |    "maximumOverCapacity" : 1,
                         |    "minimumHealthCapacity" : 1
                         |  },
                         |  "version" : "2015-04-09T12:30:05Z",
                         |  "killSelection" : "YOUNGEST_FIRST",
                         |  "unreachableStrategy" : {
                         |    "inactiveAfterSeconds" : 0,
                         |    "expungeAfterSeconds" : 0
                         |  },
                         |  "tasksStaged" : 0,
                         |  "tasksRunning" : 0,
                         |  "tasksHealthy" : 0,
                         |  "tasksUnhealthy" : 0,
                         |  "deployments" : [ {
                         |    "id" : "${plan.id}"
                         |  } ],
                         |  "tasks" : [ ]
                         |}""".stripMargin
        JsonTestHelper.assertThatJsonString(responseAs[String]).correspondsToJsonString(expected)
      }
    }

    "Create a new app in BRIDGE mode w/ Docker" in new Fixture {
      Given("An app and group")
      val container = DockerContainer(
        network = Some(DockerNetwork.Bridge),
        image = "jdef/helpme",
        portMappings = Option(Seq(
          ContainerPortMapping(containerPort = 0)
        ))
      )

      val app = App(
        id = "/app",
        cmd = Some("cmd"),
        container = Some(raml.Container(`type` = EngineType.Docker, docker = Some(container))),
        portDefinitions = None
      )

      val appDef = normalizeAndConvert(app)
      val rootGroup = createRootGroup(Map(appDef.id -> appDef))
      val plan = DeploymentPlan(rootGroup, rootGroup)
      val body = Json.stringify(Json.toJson(app).as[JsObject]).getBytes("UTF-8")
      groupManager.updateApp(any, any, any, any, any) returns Future.successful(plan)
      groupManager.rootGroup() returns rootGroup
      groupManager.app(appDef.id) returns Some(appDef)

      When("The create request is made")
      clock += 5.seconds
      val entity = HttpEntity(body).withContentType(ContentTypes.`application/json`)
      Post(Uri./, entity) ~> route ~> check {
        Then("It is successful")
        status shouldEqual StatusCodes.Created
        header[Headers.`Marathon-Deployment-Id`] should not be 'empty

        And("the JSON is as expected, including a newly generated version")

        val expected = s"""{
                         |  "id" : "/app",
                         |  "backoffFactor" : 1.15,
                         |  "backoffSeconds" : 1,
                         |  "cmd" : "cmd",
                         |  "container" : {
                         |    "type" : "DOCKER",
                         |    "docker" : {
                         |      "forcePullImage" : false,
                         |      "image" : "jdef/helpme",
                         |      "parameters" : [ ],
                         |      "privileged" : false
                         |    },
                         |    "volumes" : [ ],
                         |    "portMappings" : [ {
                         |      "containerPort" : 0,
                         |      "hostPort" : 0,
                         |      "labels" : { },
                         |      "protocol" : "tcp",
                         |      "servicePort" : 0
                         |    } ]
                         |  },
                         |  "cpus" : 1,
                         |  "disk" : 0,
                         |  "executor" : "",
                         |  "instances" : 1,
                         |  "labels" : { },
                         |  "maxLaunchDelaySeconds" : 3600,
                         |  "mem" : 128,
                         |  "gpus" : 0,
                         |  "networks" : [ {
                         |    "mode" : "container/bridge"
                         |  } ],
                         |  "requirePorts" : false,
                         |  "upgradeStrategy" : {
                         |    "maximumOverCapacity" : 1,
                         |    "minimumHealthCapacity" : 1
                         |  },
                         |  "version" : "2015-04-09T12:30:05Z",
                         |  "killSelection" : "YOUNGEST_FIRST",
                         |  "unreachableStrategy" : {
                         |    "inactiveAfterSeconds" : 0,
                         |    "expungeAfterSeconds" : 0
                         |  },
                         |  "tasksStaged" : 0,
                         |  "tasksRunning" : 0,
                         |  "tasksHealthy" : 0,
                         |  "tasksUnhealthy" : 0,
                         |  "deployments" : [ {
                         |    "id" : "${plan.id}"
                         |  } ],
                         |  "tasks" : [ ]
                         |}""".stripMargin

        JsonTestHelper.assertThatJsonString(responseAs[String]).correspondsToJsonString(expected)
      }
    }

    "Create a new app in USER mode w/ ipAddress.discoveryInfo w/ Docker" in new Fixture {
      Given("An app and group")
      val body =
        """
          | {
          |   "id": "/app",
          |   "cmd": "cmd",
          |   "ipAddress": {
          |     "networkName": "foo",
          |     "discovery": {
          |       "ports": [
          |         { "number": 1, "name": "bob", "protocol": "tcp" }
          |       ]
          |     }
          |   },
          |   "container": {
          |     "type": "DOCKER",
          |     "docker": {
          |       "image": "jdef/helpme",
          |       "portMappings": [
          |         { "containerPort": 0, "protocol": "tcp" }
          |       ]
          |     }
          |   },
          |   "portDefinitions": []
          | }
        """.stripMargin.getBytes

      When("The create request is made")
      clock += 5.seconds
      val entity = HttpEntity(body).withContentType(ContentTypes.`application/json`)
      Post(Uri./, entity) ~> route ~> check {
        Then("It is not successful")
        status shouldEqual StatusCodes.UnprocessableEntity
        responseAs[String] should include("ipAddress/discovery is not allowed for Docker containers")
      }
    }

    "Create a new app in HOST mode w/ ipAddress.discoveryInfo w/ Docker" in new Fixture {
      Given("An app and group")
      val app = App(
        id = "/app",
        cmd = Some("cmd"),
        ipAddress = Some(IpAddress(
          networkName = Some("foo"),
          discovery = Some(IpDiscovery(ports = Seq(
            IpDiscoveryPort(number = 1, name = "bob")
          )))
        )),
        container = Some(raml.Container(
          `type` = EngineType.Docker,
          docker = Some(DockerContainer(
            network = Some(DockerNetwork.Host),
            image = "jdef/helpme"
          ))
        ))
      )
      // mixing ipAddress with Docker containers is not allowed by validation; API migration fails it too
      a[NormalizationException] shouldBe thrownBy(prepareApp(app, groupManager))
    }

    "Create a new app (that uses secret ref) successfully" in new Fixture(configArgs = Seq("--enable_features", Features.SECRETS)) {
      Given("The secrets feature is enabled")

      And("An app with a secret and an envvar secret-ref")
      val app = App(id = "/app", cmd = Some("cmd"),
        secrets = Map[String, SecretDef]("foo" -> SecretDef("/bar")),
        env = Map[String, EnvVarValueOrSecret]("NAMED_FOO" -> raml.EnvVarSecret("foo")))
      val (body, plan) = prepareApp(app, groupManager)

      When("The create request is made")
      clock += 5.seconds
      val entity = HttpEntity(body).withContentType(ContentTypes.`application/json`)
      Post(Uri./, entity) ~> route ~> check {
        Then("It is successful")
        status shouldEqual StatusCodes.Created
        header[Headers.`Marathon-Deployment-Id`] should not be 'empty

        And("the JSON is as expected, including a newly generated version")
        val expected = s"""{
                         |  "id" : "/app",
                         |  "backoffFactor" : 1.15,
                         |  "backoffSeconds" : 1,
                         |  "cmd" : "cmd",
                         |  "cpus" : 1,
                         |  "disk" : 0,
                         |  "env" : {
                         |    "NAMED_FOO" : {
                         |      "secret" : "foo"
                         |    }
                         |  },
                         |  "executor" : "",
                         |  "instances" : 1,
                         |  "labels" : { },
                         |  "maxLaunchDelaySeconds" : 3600,
                         |  "mem" : 128,
                         |  "gpus" : 0,
                         |  "networks" : [ {
                         |    "mode" : "host"
                         |  } ],
                         |  "portDefinitions" : [ {
                         |    "port" : 0,
                         |    "name" : "default",
                         |    "protocol" : "tcp"
                         |  } ],
                         |  "requirePorts" : false,
                         |  "secrets" : {
                         |    "foo" : {
                         |      "source" : "/bar"
                         |    }
                         |  },
                         |  "upgradeStrategy" : {
                         |    "maximumOverCapacity" : 1,
                         |    "minimumHealthCapacity" : 1
                         |  },
                         |  "version" : "2015-04-09T12:30:05Z",
                         |  "killSelection" : "YOUNGEST_FIRST",
                         |  "unreachableStrategy" : {
                         |    "inactiveAfterSeconds" : 0,
                         |    "expungeAfterSeconds" : 0
                         |  },
                         |  "tasksStaged" : 0,
                         |  "tasksRunning" : 0,
                         |  "tasksHealthy" : 0,
                         |  "tasksUnhealthy" : 0,
                         |  "deployments" : [ {
                         |    "id" : "${plan.id}"
                         |  } ],
                         |  "tasks" : [ ]
                         |}""".stripMargin

        JsonTestHelper.assertThatJsonString(responseAs[String]).correspondsToJsonString(expected)
      }
    }

    "Create a new app (that uses undefined secret ref) and fails" in new Fixture(configArgs = Seq("--enable_features", Features.SECRETS)) {
      Given("The secrets feature is enabled")

      And("An app with an envvar secret-ref that does not point to an undefined secret")
      val app = App(id = "/app", cmd = Some("cmd"),
        env = Map[String, EnvVarValueOrSecret]("NAMED_FOO" -> raml.EnvVarSecret("foo")))
      val (body, _) = prepareApp(app, groupManager)

      When("The create request is made")
      clock += 5.seconds
      val entity = HttpEntity(body).withContentType(ContentTypes.`application/json`)
      Post(Uri./, entity) ~> route ~> check {
        Then("It fails")
        status shouldEqual StatusCodes.UnprocessableEntity
        responseAs[String] should include("/env/NAMED_FOO/")
        responseAs[String] should include("references an undefined secret")
      }
    }

    "Create a new app (that uses file based secret) successfully" in new Fixture(configArgs = Seq("--enable_features", Features.SECRETS)) {
      Given("The secrets feature is enabled")

      And("An app with a secret and an envvar secret-ref")
      val app = App(id = "/app", cmd = Some("cmd"),
        secrets = Map[String, SecretDef]("foo" -> SecretDef("/bar")),
        container = Some(raml.Container(`type` = EngineType.Mesos, volumes = Seq(AppSecretVolume("/path", "foo")))))
      val (body, plan) = prepareApp(app, groupManager)

      When("The create request is made")
      clock += 5.seconds
      val entity = HttpEntity(body).withContentType(ContentTypes.`application/json`)
      Post(Uri./, entity) ~> route ~> check {
        Then("It is successful")
        status shouldEqual StatusCodes.Created
        header[Headers.`Marathon-Deployment-Id`] should not be 'empty

        And("the JSON is as expected, including a newly generated version")
        val expected = s"""{
                         |  "id" : "/app",
                         |  "backoffFactor" : 1.15,
                         |  "backoffSeconds" : 1,
                         |  "cmd" : "cmd",
                         |  "container" : {
                         |    "type" : "MESOS",
                         |    "volumes" : [ {
                         |      "containerPath" : "/path",
                         |      "secret" : "foo"
                         |    } ]
                         |  },
                         |  "cpus" : 1,
                         |  "disk" : 0,
                         |  "executor" : "",
                         |  "instances" : 1,
                         |  "labels" : { },
                         |  "maxLaunchDelaySeconds" : 3600,
                         |  "mem" : 128,
                         |  "gpus" : 0,
                         |  "networks" : [ {
                         |    "mode" : "host"
                         |  } ],
                         |  "portDefinitions" : [ {
                         |    "port" : 0,
                         |    "name" : "default",
                         |    "protocol" : "tcp"
                         |  } ],
                         |  "requirePorts" : false,
                         |  "secrets" : {
                         |    "foo" : {
                         |      "source" : "/bar"
                         |    }
                         |  },
                         |  "upgradeStrategy" : {
                         |    "maximumOverCapacity" : 1,
                         |    "minimumHealthCapacity" : 1
                         |  },
                         |  "version" : "2015-04-09T12:30:05Z",
                         |  "killSelection" : "YOUNGEST_FIRST",
                         |  "unreachableStrategy" : {
                         |    "inactiveAfterSeconds" : 0,
                         |    "expungeAfterSeconds" : 0
                         |  },
                         |  "tasksStaged" : 0,
                         |  "tasksRunning" : 0,
                         |  "tasksHealthy" : 0,
                         |  "tasksUnhealthy" : 0,
                         |  "deployments" : [ {
                         |    "id" : "${plan.id}"
                         |  } ],
                         |  "tasks" : [ ]
                         |}""".stripMargin

        JsonTestHelper.assertThatJsonString(responseAs[String]).correspondsToJsonString(expected)
      }
    }

    "The secrets feature is NOT enabled and create app (that uses secret refs) fails" in new Fixture(configArgs = Seq()) {
      Given("The secrets feature is NOT enabled")

      config.isFeatureSet(Features.SECRETS) should be(false)

      And("An app with an envvar secret-ref that does not point to an undefined secret")
      val app = App(id = "/app", cmd = Some("cmd"),
        secrets = Map[String, SecretDef]("foo" -> SecretDef("/bar")),
        env = Map[String, EnvVarValueOrSecret]("NAMED_FOO" -> raml.EnvVarSecret("foo")))
      val (body, _) = prepareApp(app, groupManager)

      When("The create request is made")
      clock += 5.seconds
      val entity = HttpEntity(body).withContentType(ContentTypes.`application/json`)
      Post(Uri./, entity) ~> route ~> check {
        Then("It fails")
        status shouldEqual StatusCodes.UnprocessableEntity
        responseAs[String] should include("Feature secrets is not enabled")
      }
    }

    "The secrets feature is NOT enabled and create app (that uses file base secrets) fails" in new Fixture(configArgs = Seq()) {
      Given("The secrets feature is NOT enabled")

      config.isFeatureSet(Features.SECRETS) should be(false)

      And("An app with an envvar secret-def")
      val secretVolume = AppSecretVolume("/path", "bar")
      val containers = raml.Container(`type` = EngineType.Mesos, volumes = Seq(secretVolume))
      val app = App(id = "/app", cmd = Some("cmd"),
        container = Option(containers),
        secrets = Map("bar" -> SecretDef("foo"))
      )
      val (body, _) = prepareApp(app, groupManager)

      When("The create request is made")
      clock += 5.seconds
      val entity = HttpEntity(body).withContentType(ContentTypes.`application/json`)
      Post(Uri./, entity) ~> route ~> check {
        Then("It fails")
        status shouldEqual StatusCodes.UnprocessableEntity
        responseAs[String] should include("Feature secrets is not enabled")
      }
    }

    "Create a new app fails with Validation errors for negative resources" in new Fixture {
      Given("An app with negative resources")

      {
        val app = App(id = "/app", cmd = Some("cmd"),
          mem = -128)
        val (body, _) = prepareApp(app, groupManager)
        val entity = HttpEntity(body).withContentType(ContentTypes.`application/json`)
        Then("A constraint violation exception is thrown")
        Post(Uri./, entity) ~> route ~> check {
          status shouldEqual StatusCodes.UnprocessableEntity
        }
      }

      {
        val app = App(id = "/app", cmd = Some("cmd"),
          cpus = -1)
        val (body, _) = prepareApp(app, groupManager)
        val entity = HttpEntity(body).withContentType(ContentTypes.`application/json`)
        Post(Uri./, entity) ~> route ~> check {
          status shouldEqual StatusCodes.UnprocessableEntity
        }
      }

      {
        val app = App(id = "/app", cmd = Some("cmd"),
          instances = -1)
        val (body, _) = prepareApp(app, groupManager)
        val entity = HttpEntity(body).withContentType(ContentTypes.`application/json`)
        Post(Uri./, entity) ~> route ~> check {
          status shouldEqual StatusCodes.UnprocessableEntity
        }
      }

    }

    "Create a new app successfully using ports instead of portDefinitions" in new Fixture {
      Given("An app and group")
      val app = App(
        id = "/app",
        cmd = Some("cmd"),
        portDefinitions = Some(raml.PortDefinitions(1000, 1001))

      )
      val (_, plan) = prepareApp(app, groupManager)
      val appJson = Json.toJson(app).as[JsObject]
      val body = Json.stringify(appJson).getBytes("UTF-8")

      When("The create request is made")
      clock += 5.seconds
      val entity = HttpEntity(body).withContentType(ContentTypes.`application/json`)
      Post(Uri./, entity) ~> route ~> check {
        Then("It is successful")
        status shouldEqual StatusCodes.Created withClue s"entity=$entity, response=${responseAs[String]}"

        And("the JSON is as expected, including a newly generated version")

        val expected = s"""{
                         |  "id" : "/app",
                         |  "backoffFactor" : 1.15,
                         |  "backoffSeconds" : 1,
                         |  "cmd" : "cmd",
                         |  "cpus" : 1,
                         |  "disk" : 0,
                         |  "executor" : "",
                         |  "instances" : 1,
                         |  "labels" : { },
                         |  "maxLaunchDelaySeconds" : 3600,
                         |  "mem" : 128,
                         |  "gpus" : 0,
                         |  "networks" : [ {
                         |    "mode" : "host"
                         |  } ],
                         |  "portDefinitions" : [ {
                         |    "port" : 1000,
                         |    "protocol" : "tcp"
                         |  }, {
                         |    "port" : 1001,
                         |    "protocol" : "tcp"
                         |  } ],
                         |  "requirePorts" : false,
                         |  "upgradeStrategy" : {
                         |    "maximumOverCapacity" : 1,
                         |    "minimumHealthCapacity" : 1
                         |  },
                         |  "version" : "2015-04-09T12:30:05Z",
                         |  "killSelection" : "YOUNGEST_FIRST",
                         |  "unreachableStrategy" : {
                         |    "inactiveAfterSeconds" : 0,
                         |    "expungeAfterSeconds" : 0
                         |  },
                         |  "tasksStaged" : 0,
                         |  "tasksRunning" : 0,
                         |  "tasksHealthy" : 0,
                         |  "tasksUnhealthy" : 0,
                         |  "deployments" : [ {
                         |    "id" : "${plan.id}"
                         |  } ],
                         |  "tasks" : [ ]
                         |}""".stripMargin
        JsonTestHelper.assertThatJsonString(responseAs[String]).correspondsToJsonString(expected)
      }
    }

    "Create a new app fails with Validation errors" in new Fixture {
      Given("An app with validation errors")
      val app = App(id = "/app")
      val (body, _) = prepareApp(app, groupManager)

      Then("A constraint violation exception is thrown")
      val entity = HttpEntity(body).withContentType(ContentTypes.`application/json`)
      Post(Uri./, entity) ~> route ~> check {
        status shouldEqual StatusCodes.UnprocessableEntity
      }
    }

    "Create a new app with float instance count fails" in new Fixture {
      Given("The json of an invalid application")
      val invalidAppJson = Json.stringify(Json.obj("id" -> "/foo", "cmd" -> "cmd", "instances" -> 0.1))
      val rootGroup = createRootGroup()
      val plan = DeploymentPlan(rootGroup, rootGroup)
      groupManager.updateApp(any, any, any, any, any) returns Future.successful(plan)
      groupManager.rootGroup() returns rootGroup

      Then("A constraint violation exception is thrown")
      val body = invalidAppJson.getBytes("UTF-8")
      val entity = HttpEntity(body).withContentType(ContentTypes.`application/json`)
      Post(Uri./, entity) ~> route ~> check {
        status shouldEqual StatusCodes.UnprocessableEntity
      }
    }

    "Replace an existing application" in new Fixture {
      Given("An app and group")
      val app = AppDefinition(id = PathId("/app"), cmd = Some("foo"))
      val rootGroup = createRootGroup(Map(app.id -> app))
      val plan = DeploymentPlan(rootGroup, rootGroup)
      val body = """{ "cmd": "bla" }""".getBytes("UTF-8")
      groupManager.updateApp(any, any, any, any, any) returns Future.successful(plan)
      groupManager.app(PathId("/app")) returns Some(app)
      groupManager.rootGroup() returns rootGroup

      When("The application is updated")
      val entity = HttpEntity(body).withContentType(ContentTypes.`application/json`)
      Put(Uri./.withPath(Path(app.id.toString)), entity) ~> route ~> check {
        Then("The application is updated")
        status shouldEqual StatusCodes.OK
        header[Headers.`Marathon-Deployment-Id`] should not be 'empty
      }
    }

    "Replace an existing application using ports instead of portDefinitions" in new Fixture {
      Given("An app and group")
      val app = App(id = "/app", cmd = Some("foo"))
      prepareApp(app, groupManager)

      val appJson = Json.toJson(app).as[JsObject]
      val appJsonWithOnlyPorts = appJson +
        ("ports" -> Json.parse("""[1000, 1001]"""))
      val body = Json.stringify(appJsonWithOnlyPorts).getBytes("UTF-8")

      When("The application is updated")
      val entity = HttpEntity(body).withContentType(ContentTypes.`application/json`)
      Put(Uri./.withPath(Path(app.id.toString)), entity) ~> route ~> check {
        Then("The application is updated")
        status shouldEqual StatusCodes.OK
        header[Headers.`Marathon-Deployment-Id`] should not be 'empty
      }
    }

    "Replace an existing application fails due to docker container validation" in new Fixture {
      Given("An app update with an invalid container (missing docker field)")
      val app = App(id = "/app", cmd = Some("foo"))
      prepareApp(app, groupManager)

      val body =
        """{
          |  "cmd": "sleep 1",
          |  "container": {
          |    "type": "DOCKER"
          |  }
          |}""".
          stripMargin.getBytes("UTF-8")

      Then("A validation exception is thrown")
      val entity = HttpEntity(body).withContentType(ContentTypes.`application/json`)
      Put(Uri./.withPath(Path(app.id.toString)), entity) ~> route ~> check {
        status shouldEqual StatusCodes.UnprocessableEntity
        responseAs[String] should include("/container/docker")
        responseAs[String] should include("not defined")
      }
    }

    "Creating an app with broken volume definition fails with readable error message" in new Fixture {
      Given("An app update with an invalid volume (wrong field name)")
      val entity = createAppWithVolumes(
        "MESOS",
        """
          |    "volumes": [{
          |      "containerPath": "var",
          |      "persistent_WRONG_FIELD_NAME": {
          |        "size": 10
          |      },
          |      "mode": "RW"
          |    }]
        """.stripMargin, groupManager, auth)
      Post(Uri./, entity) ~> route ~> check {
        Then("The return code indicates that the hostPath of volumes[0] is missing")
        // although the wrong field should fail
        status shouldEqual StatusCodes.UnprocessableEntity
        responseAs[String] should include("/container/volumes(0)/hostPath")
        responseAs[String] should include("undefined")
      }

    }

    "Creating an app with an external volume for an illegal provider should fail" in new Fixture {
      Given("An app invalid volume (illegal volume provider)")
      val entity = createAppWithVolumes(
        "MESOS",
        """
          |    "volumes": [{
          |      "containerPath": "var",
          |      "external": {
          |        "size": 10,
          |        "name": "foo",
          |        "provider": "acme"
          |      },
          |      "mode": "RW"
          |    }]
        """.stripMargin, groupManager, auth
      )

      Post(Uri./, entity) ~> route ~> check {
        Then("The return code indicates that the hostPath of volumes[0] is missing") // although the wrong field should fail
        status shouldEqual StatusCodes.UnprocessableEntity
        responseAs[String] should include("/container/volumes(0)/external/provider")
        responseAs[String] should include("is unknown provider")
      }
    }

    "Creating an app with an external volume with no name orprovider name specified should FAIL provider validation" in new Fixture {
      Given("An app with an unnamed volume provider")
      val entity =
        createAppWithVolumes(
          "MESOS",
          """
            |    "volumes": [{
            |      "containerPath": "var",
            |      "external": {
            |        "size": 10
            |      },
            |      "mode": "RW"
            |    }]
          """.stripMargin, groupManager, auth
        )

      Then("The return code indicates create failure")
      Post(Uri./, entity) ~> route ~> check {
        status shouldEqual StatusCodes.UnprocessableEntity
        responseAs[String] should include("/container/volumes(0)/external/provider")
        responseAs[String] should include("/container/volumes(0)/external/name")
      }
    }

    "Creating an app with an external volume w/ MESOS and absolute containerPath should succeed validation" in new Fixture {
      Given("An app with a named, non-'agent' volume provider")
      val entity = createAppWithVolumes(
        "MESOS",
        """
          |    "volumes": [{
          |      "containerPath": "/var",
          |      "external": {
          |        "size": 10,
          |        "provider": "dvdi",
          |        "name": "namedfoo",
          |        "options": {"dvdi/driver": "bar"}
          |      },
          |      "mode": "RW"
          |    }]
        """.stripMargin, groupManager, auth
      )
      Post(Uri./, entity) ~> route ~> check {

        Then("The return code indicates create success")
        status shouldEqual StatusCodes.Created
        header[Headers.`Marathon-Deployment-Id`] should not be 'empty

      }
    }

    "Creating an app with an external volume w/ MESOS and dotted containerPath should fail validation" in new Fixture {
      Given("An app with a named, non-'agent' volume provider")
      val entity = createAppWithVolumes(
        "MESOS",
        """
          |    "volumes": [{
          |      "containerPath": ".",
          |      "external": {
          |        "size": 10,
          |        "provider": "dvdi",
          |        "name": "namedfoo",
          |        "options": {"dvdi/driver": "bar"}
          |      },
          |      "mode": "RW"
          |    }]
        """.stripMargin, groupManager, auth
      )

      Then("The return code indicates create failure")
      Post(Uri./, entity) ~> route ~> check {
        status shouldEqual StatusCodes.UnprocessableEntity
        responseAs[String] should include("/container/volumes(0)/containerPath")
      }
    }

    "Creating an app with an external volume w/ MESOS and nested containerPath should fail validation" in new Fixture {
      Given("An app with a named, non-'agent' volume provider")
      val entity = createAppWithVolumes(
        "MESOS",
        """
          |    "volumes": [{
          |      "containerPath": "var/child",
          |      "external": {
          |        "size": 10,
          |        "provider": "dvdi",
          |        "name": "namedfoo",
          |        "options": {"dvdi/driver": "bar"}
          |      },
          |      "mode": "RW"
          |    }]
        """.stripMargin, groupManager, auth
      )

      Post(Uri./, entity) ~> route ~> check {
        Then("The return code indicates create success")
        status shouldEqual StatusCodes.Created
        header[Headers.`Marathon-Deployment-Id`] should not be 'empty
      }
    }

    "Creating an app with an external volume and MESOS containerizer should pass validation" in new Fixture {
      Given("An app with a named, non-'agent' volume provider")
      val entity = createAppWithVolumes(
        "MESOS",
        """
          |    "volumes": [{
          |      "containerPath": "var",
          |      "external": {
          |        "size": 10,
          |        "provider": "dvdi",
          |        "name": "namedfoo",
          |        "options": {"dvdi/driver": "bar"}
          |      },
          |      "mode": "RW"
          |    }]
        """.stripMargin, groupManager, auth
      )

      Then("The return code indicates create success")
      Post(Uri./, entity) ~> route ~> check {
        Then("The return code indicates create success")
        status shouldEqual StatusCodes.Created withClue s"response=${responseAs[String]}"
        header[Headers.`Marathon-Deployment-Id`] should not be 'empty
      }
    }

    "Creating an app with an external volume using an invalid rexray option should fail" in new Fixture {
      Given("An app with a named, non-'agent' volume provider")
      val entity = createAppWithVolumes(
        "MESOS",
        """
          |    "volumes": [{
          |      "containerPath": "var",
          |      "external": {
          |        "size": 10,
          |        "provider": "dvdi",
          |        "name": "namedfoo",
          |        "options": {"dvdi/driver": "rexray", "dvdi/iops": "0"}
          |      },
          |      "mode": "RW"
          |    }]
        """.stripMargin, groupManager, auth
      )

      Then("The return code indicates validation error")
      Post(Uri./, entity) ~> route ~> check {

        status shouldEqual StatusCodes.UnprocessableEntity
        responseAs[String] should include("/container/volumes(0)/external/options/\\\"dvdi/iops\\\"")
      }
    }

    "Creating an app with an external volume w/ relative containerPath DOCKER containerizer should succeed (available with Mesos 1.0)" in new Fixture {
      Given("An app with a named, non-'agent' volume provider")
      val entity = createAppWithVolumes(
        "DOCKER",
        """
          |    "volumes": [{
          |      "containerPath": "relative/path",
          |      "external": {
          |        "provider": "dvdi",
          |        "name": "namedfoo",
          |        "options": {"dvdi/driver": "bar"}
          |      },
          |      "mode": "RW"
          |    }]
        """.stripMargin, groupManager, auth
      )

      Then("The return code indicates create success")
      Post(Uri./, entity) ~> route ~> check {
        status shouldEqual StatusCodes.Created
        header[Headers.`Marathon-Deployment-Id`] should not be 'empty
      }
    }

    "Creating an app with an external volume and DOCKER containerizer should pass validation" in new Fixture {
      Given("An app with a named, non-'agent' volume provider")
      val entity = createAppWithVolumes(
        "DOCKER",
        """
          |    "volumes": [{
          |      "containerPath": "/var",
          |      "external": {
          |        "provider": "dvdi",
          |        "name": "namedfoo",
          |        "options": {"dvdi/driver": "bar"}
          |      },
          |      "mode": "RW"
          |    }]
        """.stripMargin, groupManager, auth
      )

      Then("The return code indicates create success")
      Post(Uri./, entity) ~> route ~> check {
        status shouldEqual StatusCodes.Created
        header[Headers.`Marathon-Deployment-Id`] should not be 'empty
      }

    }

    "Creating a DOCKER app with an external volume without driver option should NOT pass validation" in new Fixture {
      Given("An app with a named, non-'agent' volume provider")
      val entity = createAppWithVolumes(
        "DOCKER",

        """
            |    "volumes": [{
            |      "containerPath": "/var",
            |      "external": {
            |        "provider": "dvdi",
            |        "name": "namedfoo",
            |        "options": {}
            |      },
            |      "mode": "RW"
            |    }]
          """.stripMargin, groupManager, auth
      )

      Then("The return code indicates create failure")

      Post(Uri./, entity) ~> route ~> check {

        status shouldEqual StatusCodes.UnprocessableEntity
        responseAs[String] should include("/container/volumes(0)/external/options(\\\"dvdi/driver\\\")")
        responseAs[String] should include("not defined")
      }
    }

    "Creating a Docker app with an external volume with size should fail validation" in new Fixture {
      Given("An app with a named, non-'agent' volume provider")
      val entity = createAppWithVolumes(
        "DOCKER",
        """
          |    "volumes": [{
          |      "containerPath": "/var",
          |      "external": {
          |        "provider": "dvdi",
          |        "name": "namedfoo",
          |        "size": 42,
          |        "options": {
          |           "dvdi/driver": "rexray"
          |        }
          |      },
          |      "mode": "RW"
          |    }]
        """.stripMargin, groupManager, auth
      )

      Then("The return code indicates a validation error")
      Post(Uri./, entity) ~> route ~> check {
        status shouldEqual StatusCodes.UnprocessableEntity
        responseAs[String] should include("/container/volumes(0)/external/size")
        responseAs[String] should include("must be undefined")
      }
    }
    "Creating an app with an external volume, and docker volume and DOCKER containerizer should pass validation" in new Fixture {
      Given("An app with a named, non-'agent' volume provider and a docker host volume")
      val entity = createAppWithVolumes(
        "DOCKER",
        """
          |    "volumes": [{
          |      "containerPath": "/var",
          |      "external": {
          |        "provider": "dvdi",
          |        "name": "namedfoo",
          |        "options": {"dvdi/driver": "bar"}
          |      },
          |      "mode": "RW"
          |    },{
          |      "hostPath": "/ert",
          |      "containerPath": "/ert",
          |      "mode": "RW"
          |    }]
        """.stripMargin, groupManager, auth
      )

      Then("The return code indicates create success")
      Post(Uri./, entity) ~> route ~> check {
        status shouldEqual StatusCodes.Created
        header[Headers.`Marathon-Deployment-Id`] should not be 'empty
      }

    }

    "Creating an app with a duplicate external volume name (unfortunately) passes validation" in new Fixture {
      // we'll need to mitigate this with documentation: probably deprecating support for using
      // volume names with non-persistent volumes.
      Given("An app with DOCKER containerizer and multiple references to the same named volume")
      val entity = createAppWithVolumes(
        "DOCKER",

        """
          |    "volumes": [{
          |      "containerPath": "/var",
          |      "external": {
          |        "provider": "dvdi",
          |        "name": "namedfoo",
          |        "options": {"dvdi/driver": "bar"}
          |      },
          |      "mode": "RW"
          |    },{
          |      "hostPath": "namedfoo",
          |      "containerPath": "/ert",
          |      "mode": "RW"
          |    }]
        """.stripMargin, groupManager, auth
      )

      Then("The return code indicates create success")
      Post(Uri./, entity) ~> route ~> check {
        status shouldEqual StatusCodes.Created
        header[Headers.`Marathon-Deployment-Id`] should not be 'empty
      }
    }

    "Replacing an existing application with a Mesos docker container passes validation" in new Fixture {
      Given("An app update to a Mesos container with a docker image")
      val app = App(id = "/app", cmd = Some("foo"))
      prepareApp(app, groupManager)

      val body =
        """{
          |  "cmd": "sleep 1",
          |  "container": {
          |    "type": "MESOS",
          |    "docker": {
          |      "image": "/test:latest"
          |    }
          |  }
          |}""".stripMargin.getBytes("UTF-8")

      When("The application is updated")
      val entity = HttpEntity(body).withContentType(ContentTypes.`application/json`)
      Put(Uri./.withPath(Path(app.id)), entity) ~> route ~> check {
        Then("The return code indicates success")
        status shouldEqual StatusCodes.OK
        header[Headers.`Marathon-Deployment-Id`] should not be 'empty
      }
    }

    "Replacing an existing docker application, upgrading from host to user networking" in new Fixture {
      Given("a docker app using host networking and non-empty port definitions")
      val app = AppDefinition(
        id = PathId("/app"), container = Some(Container.Docker(image = "foo")), portDefinitions = PortDefinitions(0))

      When("upgraded to user networking using full-replacement semantics (no port definitions)")
      val body =
        """{
          |  "cmd": "sleep 1",
          |  "container": {
          |    "type": "DOCKER",
          |    "docker": {
          |      "image": "/test:latest",
          |      "network": "USER"
          |    }
          |  },
          |  "ipAddress": { "networkName": "dcos" }
          |}""".stripMargin.getBytes("UTF-8")

      val appUpdate = {
        implicit val appUpdateUnmarshaller = EntityMarshallers.appUpdateUnmarshaller(app.id, partialUpdate = false)
        val entity = HttpEntity(body).withContentType(ContentTypes.`application/json`)
        Unmarshal(entity).to[AppUpdate].futureValue
      }

      Then("the application is updated")
      implicit val identity = auth.identity
      val app1 = AppHelpers.updateOrCreate(
        app.id, Some(app), appUpdate, partialUpdate = false, allowCreation = true, now = clock.now(), service = service)

      And("also works when the update operation uses partial-update semantics, dropping portDefinitions")
      val partUpdate = {
        implicit val appUpdateUnmarshaller = EntityMarshallers.appUpdateUnmarshaller(app.id, partialUpdate = true)
        val entity = HttpEntity(body).withContentType(ContentTypes.`application/json`)
        Unmarshal(entity).to[AppUpdate].futureValue
      }
      val app2 = AppHelpers.updateOrCreate(
        app.id, Some(app), partUpdate, partialUpdate = true, allowCreation = false, now = clock.now(), service = service)

      app1 should be(app2)
    }

    "Restart an existing app" in new Fixture {
      val app = AppDefinition(id = PathId("/app"))
      val rootGroup = createRootGroup(Map(app.id -> app))
      val plan = DeploymentPlan(rootGroup, rootGroup)
      service.deploy(any, any) returns Future.successful(Done)
      groupManager.app(PathId("/app")) returns Some(app)

      groupManager.updateApp(any, any, any, any, any) returns Future.successful(plan)
      groupManager.rootGroup() returns rootGroup

      val entity = HttpEntity.Empty

      val uri = Uri./
        .withPath(Path(app.id.toString) / "restart")
        .withQuery(Query("force" -> "true"))

      Post(uri, entity) ~> route ~> check {
        status shouldEqual StatusCodes.OK
        header[Headers.`Marathon-Deployment-Id`] should not be 'empty
      }
    }

    "Restart a non existing app will fail" in new Fixture {
      val missing = PathId("/app")
      groupManager.app(PathId("/app")) returns None
      groupManager.updateApp(any, any, any, any, any) returns Future.failed(AppNotFoundException(missing))
      groupManager.rootGroup() returns RootGroup()

      val entity = HttpEntity.Empty

      val uri = Uri./
        .withPath(Path(missing.toString) / "restart")
        .withQuery(Query("force" -> "true"))

      Post(uri, entity) ~> route ~> check {
        status shouldEqual StatusCodes.NotFound
      }
    }

    "Index has counts and deployments by default (regression for #2171)" in new Fixture {
      Given("An app and group")
      val app = AppDefinition(id = PathId("/app"), cmd = Some("foo"))
      val expectedEmbeds: Set[Embed] = Set(Embed.Counts, Embed.Deployments)
      val appInfo = AppInfo(app, maybeDeployments = Some(Seq(Identifiable("deployment-123"))), maybeCounts = Some(TaskCounts(1, 2, 3, 4)))
      appInfoService.selectAppsBy(any, Matchers.eq(expectedEmbeds)) returns Future.successful(Seq(appInfo))

      When("The the index is fetched without any filters")
      Get(Uri./, HttpEntity.Empty) ~> route ~> check {
        Then("The response holds counts and deployments")
        val appJson = Json.parse(responseAs[String])
        (appJson \ "apps" \\ "deployments" head) should be(Json.arr(Json.obj("id" -> "deployment-123")))
        (appJson \ "apps" \\ "tasksStaged" head) should be(JsNumber(1))
      }
    }

    "Index passes with embed LastTaskFailure (regression for #4765)" in new Fixture {
      Given("An app and group")
      val app = AppDefinition(id = PathId("/app"), cmd = Some("foo"))
      val expectedEmbeds: Set[Embed] = Set(Embed.Counts, Embed.Deployments, Embed.LastTaskFailure)
      val taskFailure = TaskFailure.empty
      val appInfo = AppInfo(app, maybeLastTaskFailure = Some(taskFailure), maybeCounts = Some(TaskCounts(1, 2, 3, 4)))
      appInfoService.selectAppsBy(any, Matchers.eq(expectedEmbeds)) returns Future.successful(Seq(appInfo))

      When("The the index is fetched with last  task failure")
      val embeds = List("apps.lastTaskFailure")
      val uri = Uri./.withQuery(Query("embed" -> embeds.mkString(",")))
      Get(uri, HttpEntity.Empty) ~> route ~> check {
        Then("The response holds counts and task failure")
        val appJson = Json.parse(responseAs[String])
        ((appJson \ "apps" \\ "lastTaskFailure" head) \ "state") should be(JsDefined(JsString("TASK_STAGING")))
        (appJson \ "apps" \\ "tasksStaged" head) should be(JsNumber(1))
      }
    }

    "Search apps can be filtered" in new Fixture {
      val app1 = AppDefinition(id = PathId("/app/service-a"), cmd = Some("party hard"), labels = Map("a" -> "1", "b" -> "2"))
      val app2 = AppDefinition(id = PathId("/app/service-b"), cmd = Some("work hard"), labels = Map("a" -> "1", "b" -> "3"))
      val apps = Set(app1, app2)

      def search(cmd: Option[String], id: Option[String], label: Option[String]): Set[AppDefinition] = {
        val selector = appsController.search(cmd, id, label)
        apps.filter(selector.matches)
      }

      search(cmd = None, id = None, label = None) should be(Set(app1, app2))
      search(cmd = Some(""), id = None, label = None) should be(Set(app1, app2))
      search(cmd = Some("party"), id = None, label = None) should be(Set(app1))
      search(cmd = Some("work"), id = None, label = None) should be(Set(app2))
      search(cmd = Some("hard"), id = None, label = None) should be(Set(app1, app2))
      search(cmd = Some("none"), id = None, label = None) should be(Set.empty)

      search(cmd = None, id = Some("app"), label = None) should be(Set(app1, app2))
      search(cmd = None, id = Some("service-a"), label = None) should be(Set(app1))
      search(cmd = Some("party"), id = Some("app"), label = None) should be(Set(app1))
      search(cmd = Some("work"), id = Some("app"), label = None) should be(Set(app2))
      search(cmd = Some("hard"), id = Some("service-a"), label = None) should be(Set(app1))
      search(cmd = Some(""), id = Some(""), label = None) should be(Set(app1, app2))

      search(cmd = None, id = None, label = Some("b==2")) should be(Set(app1))
      search(cmd = Some("party"), id = Some("app"), label = Some("a==1")) should be(Set(app1))
      search(cmd = Some("work"), id = Some("app"), label = Some("a==1")) should be(Set(app2))
      search(cmd = Some("hard"), id = Some("service-a"), label = Some("a==1")) should be(Set(app1))
      search(cmd = Some(""), id = Some(""), label = Some("")) should be(Set(app1, app2))
    }

    "access without authentication is denied" in new Fixture() {
      Given("An unauthenticated request")
      auth.authenticated = false
      val app = """{"id":"/a/b/c","cmd":"foo","ports":[]}"""
      val entity = HttpEntity(app.getBytes("UTF-8")).withContentType(ContentTypes.`application/json`)
      groupManager.rootGroup() returns createRootGroup()

      When("we try to fetch the list of apps")
      Get(Uri./, HttpEntity.Empty) ~> route ~> check {
        Then("we receive a NotAuthenticated response")
        status shouldEqual StatusCodes.Unauthorized
      }

      When("we try to add an app")
      Post(Uri./, entity) ~> route ~> check {
        Then("we receive a NotAuthenticated response")
        status shouldEqual StatusCodes.Unauthorized
      }

      When("we try to fetch an app")
      Get(Uri./.withPath(Path("someAppId")), HttpEntity.Empty) ~> route ~> check {
        Then("we receive a NotAuthenticated response")
        status shouldEqual StatusCodes.Unauthorized
      }

      When("we try to update an app")
      Put(Uri./.withPath(Path("someAppId")), entity) ~> route ~> check {
        Then("we receive a NotAuthenticated response")
        status shouldEqual StatusCodes.Unauthorized
      }

      When("we try to update multiple apps")
      Put(Uri./, entity) ~> route ~> check {
        Then("we receive a NotAuthenticated response")
        status shouldEqual StatusCodes.Unauthorized
      }

      When("we try to delete an app")
      Delete(Uri./.withPath(Path("someAppId")), HttpEntity.Empty) ~> route ~> check {
        Then("we receive a NotAuthenticated response")
        status shouldEqual StatusCodes.Unauthorized
      }

      When("we try to restart an app")
      Post(Uri./.withPath(Path("someAppId") / "restart"), HttpEntity.Empty) ~> route ~> check {
        Then("we receive a NotAuthenticated response")
        status shouldEqual StatusCodes.Unauthorized
      }
    }

    "access without authorization is denied" in new FixtureWithRealGroupManager(initialRoot = createRootGroup(apps = Map("/a".toRootPath -> AppDefinition("/a".toRootPath)))) {
      Given("A real Group Manager with one app")
      val appD = AppDefinition("/a".toRootPath)
      val rootGroup = initialRoot

      Given("An unauthorized request")
      auth.authenticated = true
      auth.authorized = false
      appInfoService.selectApp(any, any, any) returns Future.successful(Some(AppInfo(appD)))
      val app = """{"id":"/a","cmd":"foo","ports":[]}"""
      val entity = HttpEntity(app.getBytes("UTF-8")).withContentType(ContentTypes.`application/json`)

      When("we try to create an app")
      Post(Uri./, entity) ~> route ~> check {
        Then("we receive a NotAuthorized response")
        status shouldEqual StatusCodes.Forbidden
      }

      When("we try to fetch an app")
      Get(Uri./.withPath(Path("/a")), HttpEntity.Empty) ~> route ~> check {
        Then("we receive a NotAuthorized response")
        status shouldEqual StatusCodes.Forbidden
      }

      When("we try to update an app")
      Put(Uri./.withPath(Path("/a")), entity) ~> route ~> check {
        Then("we receive a NotAuthorized response")
        status shouldEqual StatusCodes.Forbidden
      }

      When("we try to update multiple apps")
      Put(Uri./, HttpEntity(s"[$app]".getBytes("UTF-8")).withContentType(ContentTypes.`application/json`)) ~> route ~> check {
        Then("we receive a NotAuthorized response")
        status shouldEqual StatusCodes.Forbidden
      }

      When("we try to remove an app")
      Delete(Uri./.withPath(Path("/a")), HttpEntity.Empty) ~> route ~> check {
        Then("we receive a NotAuthorized response")
        status shouldEqual StatusCodes.Forbidden
      }

      When("we try to restart an app")
      Post(Uri./.withPath(Path("/a") / "restart"), HttpEntity.Empty) ~> route ~> check {
        Then("we receive a NotAuthorized response")
        status shouldEqual StatusCodes.Forbidden
      }
    }

    "access with limited authorization gives a filtered apps listing" in new Fixture {
      Given("An authorized identity with limited ACL's")
      auth.authFn = (resource: Any) => {
        val id = resource match {
          case app: AppDefinition => app.id.toString
          case _ => resource.asInstanceOf[Group].id.toString
        }
        id.startsWith("/visible")
      }
      implicit val identity = auth.identity
      val selector = appsController.selectAuthorized(Selector.forall(Seq.empty))
      val apps = Seq(
        AppDefinition("/visible/app".toPath),
        AppDefinition("/visible/other/foo/app".toPath),
        AppDefinition("/secure/app".toPath),
        AppDefinition("/root".toPath),
        AppDefinition("/other/great/app".toPath)
      )

      When("The selector selects applications")
      val filtered = apps.filter(selector.matches)

      Then("The list of filtered apps only contains apps according to ACL's")
      filtered should have size 2
      filtered.head should be(apps.head)
      filtered(1) should be(apps(1))
    }

    "delete with authorization gives a 404 if the app doesn't exist" in new FixtureWithRealGroupManager() {
      Given("An authenticated identity with full access")
      auth.authenticated = true
      auth.authorized = false
      val req = auth.request

      When("We try to remove a non-existing application")

      Then("A 404 is returned")
      Delete(Uri./.withPath(Path("/foo")), HttpEntity.Empty) ~> route ~> check {
        status shouldEqual StatusCodes.NotFound
        responseAs[String] should include("App '/foo' does not exist")
      }
    }

    "AppUpdate does not change existing versionInfo" in new Fixture {
      implicit val identity = auth.identity
      val app = AppDefinition(
        id = PathId("test"),
        cmd = Some("sleep 1"),
        versionInfo = VersionInfo.forNewConfig(Timestamp(1))
      )

      val updateCmd = AppUpdate(cmd = Some("sleep 2"))
      val updatedApp = AppHelpers.updateOrCreate(
        appId = app.id,
        existing = Some(app),
        appUpdate = updateCmd,
        allowCreation = false,
        partialUpdate = true,
        now = clock.now(),
        service = service
      )
      assert(updatedApp.versionInfo == app.versionInfo)
    }

    "Creating an app with artifacts to fetch specified should succeed and return all the artifact properties passed" in new Fixture {
      val app = App(id = "/app", cmd = Some("foo"))
      prepareApp(app, groupManager)

      Given("An app with artifacts to fetch provided")
      val body =
        """
          |{
          |  "id": "/fetch",
          |  "cmd": "sleep 600",
          |  "cpus": 0.1,
          |  "mem": 10,
          |  "instances": 1,
          |  "fetch": [
          |    {
          |      "uri": "file:///bin/bash",
          |      "extract": false,
          |      "executable": true,
          |      "cache": false,
          |      "destPath": "bash.copy"
          |    }
          |  ]
          |}
        """.stripMargin

      When("The request is processed")
      val entity = HttpEntity(body.getBytes("UTF-8")).withContentType(ContentTypes.`application/json`)
      Post(Uri./, entity) ~> route ~> check {
        Then("The response has no error and it is valid")
        status shouldEqual StatusCodes.Created
        val appJson = Json.parse(responseAs[String])
        (appJson \ "fetch" \ 0 \ "uri" get) should be (JsString("file:///bin/bash"))
        (appJson \ "fetch" \ 0 \ "extract" get) should be(JsBoolean(false))
        (appJson \ "fetch" \ 0 \ "executable" get) should be(JsBoolean(true))
        (appJson \ "fetch" \ 0 \ "cache" get) should be(JsBoolean(false))
        (appJson \ "fetch" \ 0 \ "destPath" get) should be(JsString("bash.copy"))
      }
    }

    "Replace multiple existing applications using Put" in new Fixture {
      Given("An app and group")
      val app1Id = PathId("/app1")
      val app2Id = PathId("/app2")

      val newApp1Cmd = "bla1"
      val newApp2Cmd = "bla2"
      val appDefs = Seq(
        AppDefinition(id = app1Id, cmd = Some("cmd1")),
        AppDefinition(id = app2Id, cmd = Some("cmd1"))
      )

      val rootGroup = createRootGroup(
        appDefs.map { appDef =>
        appDef.id -> appDef
      }.toMap
      )

      val plan = DeploymentPlan(rootGroup, rootGroup)

      groupManager.updateRoot(any, any, any, any, any) returns Future.successful(plan)
      groupManager.rootGroup() returns rootGroup
      groupManager.app(appDefs(0).id) returns Some(appDefs(0))
      groupManager.app(appDefs(1).id) returns Some(appDefs(1))

      When("The application is updated")
      val body =
        s"""[
          | {
          |   "id": "$app1Id",
          |   "cmd": "$newApp1Cmd"
          | },
          | {
          |   "id": "$app2Id",
          |   "cmd": "$newApp2Cmd"
          | }
          ]""".stripMargin.getBytes("UTF-8")

      val entity = HttpEntity(body).withContentType(ContentTypes.`application/json`)
      Put(Uri./, entity) ~> route ~> check {
        Then("The application is updated")
        status shouldEqual StatusCodes.OK
        header[Headers.`Marathon-Deployment-Id`] should not be 'empty
      }
    }

    "Replace multiple existing applications using Patch" in new Fixture {
      Given("An app and group")
      val app1Id = PathId("/app1")
      val app2Id = PathId("/app2")

      val newApp1Cmd = "bla1"
      val newApp2Cmd = "bla2"
      val appDefs = Seq(
        AppDefinition(id = app1Id, cmd = Some("cmd1")),
        AppDefinition(id = app2Id, cmd = Some("cmd1"))
      )

      val rootGroup = createRootGroup(
        appDefs.map { appDef =>
        appDef.id -> appDef
      }.toMap
      )
      val plan = DeploymentPlan(rootGroup, rootGroup)

      groupManager.updateRoot(any, any, any, any, any) returns Future.successful(plan)
      groupManager.rootGroup() returns rootGroup
      groupManager.app(appDefs(0).id) returns Some(appDefs(0))
      groupManager.app(appDefs(1).id) returns Some(appDefs(1))

      When("The application is updated")
      val body =
        s"""[
           | {
           |   "id": "$app1Id",
           |   "cmd": "$newApp1Cmd"
           | },
           | {
           |   "id": "$app2Id",
           |   "cmd": "$newApp2Cmd"
           | }
          ]""".stripMargin.getBytes("UTF-8")

      val entity = HttpEntity(body).withContentType(ContentTypes.`application/json`)
      Patch(Uri./, entity) ~> route ~> check {
        Then("The application is updated")
        status shouldEqual StatusCodes.OK
        header[Headers.`Marathon-Deployment-Id`] should not be 'empty
      }
    }

    "Reject replacing multiple existing applications using Patch if appId is not found" in new Fixture {
      Given("An app and group")
      val app1Id = PathId("/app1")
      val app2Id = PathId("/app2")

      val newApp1Cmd = "bla1"
      val newApp2Cmd = "bla2"
      val appDefs = Seq(
        AppDefinition(id = app1Id, cmd = Some("cmd1")),
        AppDefinition(id = app2Id, cmd = Some("cmd1"))
      )

      val rootGroup = createRootGroup(
        appDefs.map { appDef =>
        appDef.id -> appDef
      }.toMap
      )
      val plan = DeploymentPlan(rootGroup, rootGroup)
      groupManager.updateRoot(any, any, any, any, any) returns Future.failed(AppNotFoundException(PathId("/unknown")))
      groupManager.rootGroup() returns rootGroup
      groupManager.app(appDefs(0).id) returns Some(appDefs(0))
      groupManager.app(appDefs(1).id) returns Some(appDefs(1))

      When("The application is updated")
      val body =
        s"""[
           | {
           |   "id": "$app1Id",
           |   "cmd": "$newApp1Cmd"
           | },
           | {
           |   "id": "/unknown",
           |   "cmd": "$newApp2Cmd"
           | }
          ]""".stripMargin.getBytes("UTF-8")

      val entity = HttpEntity(body).withContentType(ContentTypes.`application/json`)
      Patch(Uri./, entity) ~> route ~> check {
        Then("404: Entity not found")
        status shouldEqual StatusCodes.NotFound
      }
    }

    "Correctly update the RootGroup when updating multiple apps and app creation is allowed" in new Fixture {
      Given("A root group")
      val appDefs = Seq(
        AppDefinition(id = PathId("/app1"), cmd = Some("cmd1")),
        AppDefinition(id = PathId("/app2"), cmd = Some("cmd2"))
      )
      val rootGroup = createRootGroup(
        appDefs.map { appDef =>
        appDef.id -> appDef
      }.toMap
      )
      When("update of multiple apps is done and creation is allowed")
      val rootGroupUpdatefn = appsController.updateAppsRootGroupModifier(
        List(
          AppUpdate(id = Some("/app1"), cmd = Some("newCmd")),
          AppUpdate(id = Some("/newapp"), cmd = Some("newCmd2"))
        ),
        partialUpdate = true,
        allowCreation = true,
        Timestamp.now()
      )(new Identity {})
      val updatedRootGroup = rootGroupUpdatefn(rootGroup)
      Then("rootgroup is updated")
      updatedRootGroup.app(PathId("/app1")).get.cmd shouldEqual Some("newCmd")
      updatedRootGroup.app(PathId("/newapp")).get.cmd shouldEqual Some("newCmd2")

    }

    "Do not update a RootGroup when updating multiple apps and creation in not allowed" in new Fixture {
      Given("A root group")
      val appDefs = Seq(
        AppDefinition(id = PathId("/app1"), cmd = Some("cmd1")),
        AppDefinition(id = PathId("/app2"), cmd = Some("cmd2"))
      )
      val rootGroup = createRootGroup(
        appDefs.map { appDef =>
        appDef.id -> appDef
      }.toMap
      )
      When("update of multiple apps is done and creation is allowed")
      val rootGroupUpdatefn = appsController.updateAppsRootGroupModifier(
        List(
          AppUpdate(id = Some("/app1"), cmd = Some("newCmd")),
          AppUpdate(id = Some("/newapp"), cmd = Some("newCmd2"))
        ),
        partialUpdate = true,
        allowCreation = false,
        Timestamp.now()
      )(new Identity {})
      Then("rootgroup is not updated")
      an[AppNotFoundException] should be thrownBy rootGroupUpdatefn(rootGroup)
    }

    "Delete a single app if it exists" in new Fixture {
      val app = AppDefinition(id = PathId("/app"))
      val rootGroup = createRootGroup(Map(app.id -> app))
      val plan = DeploymentPlan(rootGroup, rootGroup)
      groupManager.app(PathId("/app")) returns Some(app)

      groupManager.updateRootEither(any, any, any, any, any) returns Future.successful(Right(plan))
      groupManager.rootGroup() returns rootGroup

      val entity = HttpEntity.Empty

      val uri = Uri./
        .withPath(Path(app.id.toString))

      Delete(uri, entity) ~> route ~> check {
        status shouldEqual StatusCodes.OK
        header[Headers.`Marathon-Deployment-Id`] should not be 'empty
      }
    }
<<<<<<< HEAD

    "List running tasks" in new Fixture {
      val app = AppDefinition(id = PathId("/app"))
      val rootGroup = createRootGroup(Map(app.id -> app))
      groupManager.app(PathId("/app")) returns Some(app)
      groupManager.rootGroup() returns rootGroup
      val instance = mock[Instance]
      instance.instanceId returns Instance.Id.forRunSpec(app.id)
      instance.tasksMap returns Map(Task.Id("task_id") -> Task.Reserved(
        Task.Id("task_id"),
        Reservation(Seq.empty, Reservation.State.Launched),
        Task.Status(
          stagedAt = clock.now(),
          startedAt = Some(clock.now()),
          mesosStatus = None,
          condition = Condition.Running,
          networkInfo = NetworkInfoPlaceholder()
        ),
        clock.now()
      ))
      instance.agentInfo returns AgentInfo("host", None, None, None, Nil)

      instanceTracker.instancesBySpec() returns Future.successful(InstancesBySpec.of(
        InstanceTracker.SpecInstances.forInstances(app.id, Seq(instance))
      ))
      healthCheckManager.statuses(app.id) returns Future.successful(Map(instance.instanceId -> Seq(Health(instance.instanceId))))

      val entity = HttpEntity.Empty

      val uri = Uri./.withPath(Path(app.id.toString) / "tasks")

      Get(uri, entity) ~> route ~> check {
        status shouldEqual StatusCodes.OK
      }
    }

=======
>>>>>>> f4310a42
    "Kill tasks and scale" in new Fixture {
      val app = AppDefinition(id = PathId("/app"))
      val rootGroup = createRootGroup(Map(app.id -> app))
      val plan = DeploymentPlan(rootGroup, rootGroup)
      groupManager.app(PathId("/app")) returns Some(app)

      groupManager.rootGroup() returns rootGroup
<<<<<<< HEAD
      taskKiller.killAndScale(any, any, any)(any) returns Future.successful(plan)
      taskKiller.kill(any, any, any)(any) returns Future.successful(Seq.empty)
=======
      taskKiller.killAndScale(equalTo(app.id), any, any)(any) returns Future.successful(plan)
>>>>>>> f4310a42

      val entity = HttpEntity.Empty

      val uri = Uri./.withPath(Path(app.id.toString) / "tasks").withQuery(Query("scale" -> "true", "host" -> "*"))

      Delete(uri, entity) ~> route ~> check {
        status shouldEqual StatusCodes.OK
        header[Headers.`Marathon-Deployment-Id`] should not be 'empty
      }
    }

    "Kill tasks and wipe" in new Fixture {
      val app = AppDefinition(id = PathId("/app"))
      val rootGroup = createRootGroup(Map(app.id -> app))
      val plan = DeploymentPlan(rootGroup, rootGroup)
      groupManager.app(PathId("/app")) returns Some(app)

      groupManager.rootGroup() returns rootGroup
<<<<<<< HEAD
      taskKiller.killAndScale(any, any, any)(any) returns Future.successful(plan)
      taskKiller.kill(any, any, any)(any) returns Future.successful(Seq.empty)
=======
      taskKiller.kill(equalTo(app.id), any, equalTo(true))(any) returns Future.successful(Seq.empty)
>>>>>>> f4310a42

      val entity = HttpEntity.Empty

      val uri = Uri./.withPath(Path(app.id.toString) / "tasks").withQuery(Query("wipe" -> "true", "host" -> "*"))

      Delete(uri, entity) ~> route ~> check {
        status shouldEqual StatusCodes.OK
      }
    }

    "Just Kill tasks" in new Fixture {
      val app = AppDefinition(id = PathId("/app"))
      val rootGroup = createRootGroup(Map(app.id -> app))
      val plan = DeploymentPlan(rootGroup, rootGroup)
      groupManager.app(PathId("/app")) returns Some(app)

      groupManager.rootGroup() returns rootGroup
<<<<<<< HEAD
      taskKiller.killAndScale(any, any, any)(any) returns Future.successful(plan)
      taskKiller.kill(any, any, any)(any) returns Future.successful(Seq.empty)
=======
      taskKiller.kill(equalTo(app.id), any, equalTo(false))(any) returns Future.successful(Seq.empty)
>>>>>>> f4310a42

      val entity = HttpEntity.Empty

      val uri = Uri./.withPath(Path(app.id.toString) / "tasks").withQuery(Query("host" -> "*"))

      Delete(uri, entity) ~> route ~> check {
        status shouldEqual StatusCodes.OK
      }
    }

<<<<<<< HEAD
    "Kill task and scale" in new Fixture {
      val app = AppDefinition(id = PathId("/app"))
      val rootGroup = createRootGroup(Map(app.id -> app))
      val plan = DeploymentPlan(rootGroup, rootGroup)
      groupManager.app(PathId("/app")) returns Some(app)

      groupManager.rootGroup() returns rootGroup
      taskKiller.killAndScale(any, any, any)(any) returns Future.successful(plan)
      taskKiller.kill(any, any, any)(any) returns Future.successful(Seq.empty)

      val entity = HttpEntity.Empty

      val uri = Uri./.withPath(Path(app.id.toString) / "tasks" / "task_id").withQuery(Query("scale" -> "true", "host" -> "*"))

      Delete(uri, entity) ~> route ~> check {
        status shouldEqual StatusCodes.OK
        header[Headers.`Marathon-Deployment-Id`] should not be 'empty
      }
    }

    "Kill task and wipe" in new Fixture {
      val app = AppDefinition(id = PathId("/app"))
      val rootGroup = createRootGroup(Map(app.id -> app))
      val plan = DeploymentPlan(rootGroup, rootGroup)
      groupManager.app(PathId("/app")) returns Some(app)

      groupManager.rootGroup() returns rootGroup
      taskKiller.killAndScale(any, any, any)(any) returns Future.successful(plan)
      taskKiller.kill(any, any, any)(any) returns Future.successful(Seq.empty)

      val entity = HttpEntity.Empty

      val uri = Uri./.withPath(Path(app.id.toString) / "tasks" / "task_id").withQuery(Query("wipe" -> "true", "host" -> "*"))

      Delete(uri, entity) ~> route ~> check {
        status shouldEqual StatusCodes.OK
      }
    }

    "Just kill task" in new Fixture {
      val app = AppDefinition(id = PathId("/app"))
      val rootGroup = createRootGroup(Map(app.id -> app))
      val plan = DeploymentPlan(rootGroup, rootGroup)
      groupManager.app(PathId("/app")) returns Some(app)

      groupManager.rootGroup() returns rootGroup
      taskKiller.killAndScale(any, any, any)(any) returns Future.successful(plan)
      taskKiller.kill(any, any, any)(any) returns Future.successful(Seq.empty)

      val entity = HttpEntity.Empty

      val uri = Uri./.withPath(Path(app.id.toString) / "tasks" / "task_id").withQuery(Query("host" -> "*"))

      Delete(uri, entity) ~> route ~> check {
        status shouldEqual StatusCodes.OK
=======
    "List running tasks" in new Fixture {
      val app = AppDefinition(id = PathId("/app"))
      val taskId = "task_id"
      val rootGroup = createRootGroup(Map(app.id -> app))
      groupManager.app(PathId("/app")) returns Some(app)
      groupManager.rootGroup() returns rootGroup
      val instance = mock[Instance]
      instance.instanceId returns Instance.Id.forRunSpec(app.id)
      instance.tasksMap returns Map(Task.Id(taskId) -> Task.Reserved(
        Task.Id(taskId),
        Reservation(Seq.empty, Reservation.State.Launched),
        Task.Status(
          stagedAt = clock.now(),
          startedAt = Some(clock.now()),
          mesosStatus = None,
          condition = Condition.Running,
          networkInfo = NetworkInfoPlaceholder()
        ),
        clock.now()
      ))
      instance.agentInfo returns AgentInfo("host", None, None, None, Nil)

      instanceTracker.instancesBySpec() returns Future.successful(InstancesBySpec.of(
        InstanceTracker.SpecInstances.forInstances(app.id, Seq(instance))
      ))
      healthCheckManager.statuses(app.id) returns Future.successful(Map(instance.instanceId -> Seq(Health(instance.instanceId))))

      val entity = HttpEntity.Empty

      val uri = Uri./.withPath(Path(app.id.toString) / "tasks")

      Get(uri, entity) ~> route ~> check {
        status shouldEqual StatusCodes.OK
        (Json.parse(responseAs[String]) \ "tasks" \ 0 \ "id").get shouldEqual JsString(taskId)
>>>>>>> f4310a42
      }
    }

  }
}<|MERGE_RESOLUTION|>--- conflicted
+++ resolved
@@ -357,30 +357,20 @@
       )
       prepareApp(app, groupManager) // app is stored
 
-<<<<<<< HEAD
-=======
       val eventStreamProbe = TestProbe("eventStream")
       system.eventStream.subscribe(eventStreamProbe.ref, classOf[ApiPostEvent])
 
->>>>>>> f4310a42
       When("The application is updated")
       val updateRequest = App(id = id, instances = 2)
       val updatedBody = Json.stringify(Json.toJson(updateRequest)).getBytes("UTF-8")
 
       val entity = HttpEntity(updatedBody).withContentType(ContentTypes.`application/json`)
-<<<<<<< HEAD
-      Patch(Uri./.withPath(Path(app.id)), entity) ~> route ~> check {
-        Then("It is successful")
-        status shouldEqual StatusCodes.OK
-        header[Headers.`Marathon-Deployment-Id`] should not be 'empty
-=======
       val ipHeader = `X-Forwarded-For`(RemoteAddress(new InetSocketAddress("8.8.8.8", 31337)))
       Patch(Uri./.withPath(Path(app.id)), entity).addHeader(ipHeader) ~> route ~> check {
         Then("It is successful")
         status shouldEqual StatusCodes.OK
         header[Headers.`Marathon-Deployment-Id`] should not be 'empty
         eventStreamProbe.expectMsgClass(classOf[ApiPostEvent]).clientIp shouldEqual ("8.8.8.8:31337")
->>>>>>> f4310a42
       }
     }
 
@@ -2403,45 +2393,6 @@
         header[Headers.`Marathon-Deployment-Id`] should not be 'empty
       }
     }
-<<<<<<< HEAD
-
-    "List running tasks" in new Fixture {
-      val app = AppDefinition(id = PathId("/app"))
-      val rootGroup = createRootGroup(Map(app.id -> app))
-      groupManager.app(PathId("/app")) returns Some(app)
-      groupManager.rootGroup() returns rootGroup
-      val instance = mock[Instance]
-      instance.instanceId returns Instance.Id.forRunSpec(app.id)
-      instance.tasksMap returns Map(Task.Id("task_id") -> Task.Reserved(
-        Task.Id("task_id"),
-        Reservation(Seq.empty, Reservation.State.Launched),
-        Task.Status(
-          stagedAt = clock.now(),
-          startedAt = Some(clock.now()),
-          mesosStatus = None,
-          condition = Condition.Running,
-          networkInfo = NetworkInfoPlaceholder()
-        ),
-        clock.now()
-      ))
-      instance.agentInfo returns AgentInfo("host", None, None, None, Nil)
-
-      instanceTracker.instancesBySpec() returns Future.successful(InstancesBySpec.of(
-        InstanceTracker.SpecInstances.forInstances(app.id, Seq(instance))
-      ))
-      healthCheckManager.statuses(app.id) returns Future.successful(Map(instance.instanceId -> Seq(Health(instance.instanceId))))
-
-      val entity = HttpEntity.Empty
-
-      val uri = Uri./.withPath(Path(app.id.toString) / "tasks")
-
-      Get(uri, entity) ~> route ~> check {
-        status shouldEqual StatusCodes.OK
-      }
-    }
-
-=======
->>>>>>> f4310a42
     "Kill tasks and scale" in new Fixture {
       val app = AppDefinition(id = PathId("/app"))
       val rootGroup = createRootGroup(Map(app.id -> app))
@@ -2449,12 +2400,7 @@
       groupManager.app(PathId("/app")) returns Some(app)
 
       groupManager.rootGroup() returns rootGroup
-<<<<<<< HEAD
-      taskKiller.killAndScale(any, any, any)(any) returns Future.successful(plan)
-      taskKiller.kill(any, any, any)(any) returns Future.successful(Seq.empty)
-=======
       taskKiller.killAndScale(equalTo(app.id), any, any)(any) returns Future.successful(plan)
->>>>>>> f4310a42
 
       val entity = HttpEntity.Empty
 
@@ -2473,12 +2419,7 @@
       groupManager.app(PathId("/app")) returns Some(app)
 
       groupManager.rootGroup() returns rootGroup
-<<<<<<< HEAD
-      taskKiller.killAndScale(any, any, any)(any) returns Future.successful(plan)
-      taskKiller.kill(any, any, any)(any) returns Future.successful(Seq.empty)
-=======
       taskKiller.kill(equalTo(app.id), any, equalTo(true))(any) returns Future.successful(Seq.empty)
->>>>>>> f4310a42
 
       val entity = HttpEntity.Empty
 
@@ -2496,12 +2437,7 @@
       groupManager.app(PathId("/app")) returns Some(app)
 
       groupManager.rootGroup() returns rootGroup
-<<<<<<< HEAD
-      taskKiller.killAndScale(any, any, any)(any) returns Future.successful(plan)
-      taskKiller.kill(any, any, any)(any) returns Future.successful(Seq.empty)
-=======
       taskKiller.kill(equalTo(app.id), any, equalTo(false))(any) returns Future.successful(Seq.empty)
->>>>>>> f4310a42
 
       val entity = HttpEntity.Empty
 
@@ -2512,63 +2448,6 @@
       }
     }
 
-<<<<<<< HEAD
-    "Kill task and scale" in new Fixture {
-      val app = AppDefinition(id = PathId("/app"))
-      val rootGroup = createRootGroup(Map(app.id -> app))
-      val plan = DeploymentPlan(rootGroup, rootGroup)
-      groupManager.app(PathId("/app")) returns Some(app)
-
-      groupManager.rootGroup() returns rootGroup
-      taskKiller.killAndScale(any, any, any)(any) returns Future.successful(plan)
-      taskKiller.kill(any, any, any)(any) returns Future.successful(Seq.empty)
-
-      val entity = HttpEntity.Empty
-
-      val uri = Uri./.withPath(Path(app.id.toString) / "tasks" / "task_id").withQuery(Query("scale" -> "true", "host" -> "*"))
-
-      Delete(uri, entity) ~> route ~> check {
-        status shouldEqual StatusCodes.OK
-        header[Headers.`Marathon-Deployment-Id`] should not be 'empty
-      }
-    }
-
-    "Kill task and wipe" in new Fixture {
-      val app = AppDefinition(id = PathId("/app"))
-      val rootGroup = createRootGroup(Map(app.id -> app))
-      val plan = DeploymentPlan(rootGroup, rootGroup)
-      groupManager.app(PathId("/app")) returns Some(app)
-
-      groupManager.rootGroup() returns rootGroup
-      taskKiller.killAndScale(any, any, any)(any) returns Future.successful(plan)
-      taskKiller.kill(any, any, any)(any) returns Future.successful(Seq.empty)
-
-      val entity = HttpEntity.Empty
-
-      val uri = Uri./.withPath(Path(app.id.toString) / "tasks" / "task_id").withQuery(Query("wipe" -> "true", "host" -> "*"))
-
-      Delete(uri, entity) ~> route ~> check {
-        status shouldEqual StatusCodes.OK
-      }
-    }
-
-    "Just kill task" in new Fixture {
-      val app = AppDefinition(id = PathId("/app"))
-      val rootGroup = createRootGroup(Map(app.id -> app))
-      val plan = DeploymentPlan(rootGroup, rootGroup)
-      groupManager.app(PathId("/app")) returns Some(app)
-
-      groupManager.rootGroup() returns rootGroup
-      taskKiller.killAndScale(any, any, any)(any) returns Future.successful(plan)
-      taskKiller.kill(any, any, any)(any) returns Future.successful(Seq.empty)
-
-      val entity = HttpEntity.Empty
-
-      val uri = Uri./.withPath(Path(app.id.toString) / "tasks" / "task_id").withQuery(Query("host" -> "*"))
-
-      Delete(uri, entity) ~> route ~> check {
-        status shouldEqual StatusCodes.OK
-=======
     "List running tasks" in new Fixture {
       val app = AppDefinition(id = PathId("/app"))
       val taskId = "task_id"
@@ -2603,7 +2482,6 @@
       Get(uri, entity) ~> route ~> check {
         status shouldEqual StatusCodes.OK
         (Json.parse(responseAs[String]) \ "tasks" \ 0 \ "id").get shouldEqual JsString(taskId)
->>>>>>> f4310a42
       }
     }
 
