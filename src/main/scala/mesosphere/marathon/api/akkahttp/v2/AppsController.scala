--- conflicted
+++ resolved
@@ -11,12 +11,11 @@
 import akka.http.scaladsl.model.{ StatusCodes, Uri }
 import akka.http.scaladsl.model.headers.Location
 import akka.http.scaladsl.server.{ Directive1, Rejection, RejectionError, Route }
-<<<<<<< HEAD
+import mesosphere.marathon.api.akkahttp.AuthDirectives.NotAuthorized
+import mesosphere.marathon.api.akkahttp.PathMatchers.ExistingAppPathId
 import akka.stream.Materializer
 import akka.stream.scaladsl.Source
 import mesosphere.marathon.api.TaskKiller
-=======
->>>>>>> 1c5550cb
 import mesosphere.marathon.api.akkahttp.AuthDirectives.NotAuthorized
 import mesosphere.marathon.api.akkahttp.PathMatchers.ExistingAppPathId
 import mesosphere.marathon.api.v2.{ AppHelpers, AppNormalization, InfoEmbedResolver, LabelSelectorParsers }
@@ -31,17 +30,14 @@
 import mesosphere.marathon.core.event.ApiPostEvent
 import mesosphere.marathon.core.group.GroupManager
 import mesosphere.marathon.core.plugin.PluginManager
-<<<<<<< HEAD
-=======
+import mesosphere.marathon.plugin.auth.{ Authorizer, CreateRunSpec, DeleteRunSpec, Identity, UpdateRunSpec, ViewResource, ViewRunSpec, Authenticator => MarathonAuthenticator }
 import mesosphere.marathon.plugin.auth.{ Authorizer, CreateRunSpec, Identity, ViewResource, Authenticator => MarathonAuthenticator }
 import mesosphere.marathon.state.{ AppDefinition, Identifiable, PathId }
 import play.api.libs.json.Json
 import PathId._
->>>>>>> 1c5550cb
 import mesosphere.marathon.plugin.auth.{ Authorizer, CreateRunSpec, DeleteRunSpec, Identity, UpdateRunSpec, ViewResource, ViewRunSpec, Authenticator => MarathonAuthenticator }
 import mesosphere.marathon.state._
 import mesosphere.marathon.stream.Sink
-import mesosphere.marathon.util.RichEither
 import play.api.libs.json._
 import mesosphere.marathon.core.election.ElectionService
 import mesosphere.marathon.core.task.Task.{ Id => TaskId }
@@ -281,26 +277,7 @@
 
   private def deleteSingle(appId: PathId)(implicit identity: Identity): Route =
     forceParameter { force =>
-<<<<<<< HEAD
-      lazy val notFound: Either[Rejection, RootGroup] =
-        Left(Rejections.EntityNotFound.noApp(appId))
-      lazy val notAuthorized: Either[Rejection, RootGroup] =
-        Left(NotAuthorized(HttpPluginFacade.response(authorizer.handleNotAuthorized(identity, _))))
-      def deleteApp(rootGroup: RootGroup): Either[Rejection, RootGroup] = {
-        rootGroup.app(appId) match {
-          case None =>
-            notFound
-          case Some(app) =>
-            if (authorizer.isAuthorized(identity, DeleteRunSpec, app))
-              Right(rootGroup.removeApp(appId))
-            else
-              notAuthorized
-        }
-      }
-      onSuccess(groupManager.updateRootEither(appId.parent, deleteApp, force = force)) {
-=======
       onSuccess(groupManager.updateRootEither(appId.parent, deleteAppRootGroupModifier(appId), force = force)) {
->>>>>>> 1c5550cb
         case Right(plan) =>
           completeWithDeploymentForApp(appId, plan)
         case Left(rej) =>
@@ -308,39 +285,6 @@
       }
     }
 
-<<<<<<< HEAD
-  private def restartApp(appId: PathId)(implicit identity: Identity): Route = {
-    forceParameter { force =>
-      def markForRestartingOrThrow(opt: Option[AppDefinition]): Either[Rejection, AppDefinition] =
-        opt.map(Right(_)).getOrElse(Left(Rejections.EntityNotFound.noApp(appId): Rejection))
-          .flatMap { checkAuthorization(UpdateRunSpec, _) }
-          .map(_.markedForRestarting)
-      val newVersion = clock.now()
-      onSuccessLegacy(Some(appId))(
-        groupManager.updateApp(
-          appId,
-          { app => rejectLeftViaThrow(markForRestartingOrThrow(app)) },
-          newVersion, force)
-      ).apply { restartDeployment =>
-        completeWithDeploymentForApp(appId, restartDeployment)
-      }
-    }
-  }
-
-  private def listRunningTasks(appId: PathId)(implicit identity: Identity): Route = {
-    val maybeApp = groupManager.app(appId)
-    maybeApp.map { app =>
-      authorized(ViewRunSpec, app).apply {
-        val tasksF = instanceTracker.instancesBySpec flatMap { instancesBySpec =>
-          runningTasks(Set(appId), instancesBySpec)
-        }
-        onSuccess(tasksF) { tasks =>
-          complete(Json.obj("tasks" -> tasks.toRaml))
-        }
-      }
-    } getOrElse {
-      reject(Rejections.EntityNotFound.noApp(appId))
-=======
   /**
     * We have to pass this function to the groupManager to make sure updates are serialized
 	  *
@@ -362,7 +306,40 @@
           Right(rootGroup.removeApp(appId))
         else
           Left(NotAuthorized(HttpPluginFacade.response(authorizer.handleNotAuthorized(identity, _))))
->>>>>>> 1c5550cb
+    }
+  }
+
+  private def restartApp(appId: PathId)(implicit identity: Identity): Route = {
+    forceParameter { force =>
+      def markForRestartingOrThrow(opt: Option[AppDefinition]): Either[Rejection, AppDefinition] =
+        opt.map(Right(_)).getOrElse(Left(Rejections.EntityNotFound.noApp(appId): Rejection))
+          .flatMap { checkAuthorization(UpdateRunSpec, _) }
+          .map(_.markedForRestarting)
+      val newVersion = clock.now()
+      onSuccessLegacy(Some(appId))(
+        groupManager.updateApp(
+          appId,
+          { app => rejectLeftViaThrow(markForRestartingOrThrow(app)) },
+          newVersion, force)
+      ).apply { restartDeployment =>
+        completeWithDeploymentForApp(appId, restartDeployment)
+      }
+    }
+  }
+
+  private def listRunningTasks(appId: PathId)(implicit identity: Identity): Route = {
+    val maybeApp = groupManager.app(appId)
+    maybeApp.map { app =>
+      authorized(ViewRunSpec, app).apply {
+        val tasksF = instanceTracker.instancesBySpec flatMap { instancesBySpec =>
+          runningTasks(Set(appId), instancesBySpec)
+        }
+        onSuccess(tasksF) { tasks =>
+          complete(Json.obj("tasks" -> tasks.toRaml))
+        }
+      }
+    } getOrElse {
+      reject(Rejections.EntityNotFound.noApp(appId))
     }
   }
 
