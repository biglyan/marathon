--- conflicted
+++ resolved
@@ -6,7 +6,6 @@
 
 import akka.event.EventStream
 import akka.actor.ActorSystem
-<<<<<<< HEAD
 import akka.http.scaladsl.model.{ StatusCodes, Uri }
 import akka.http.scaladsl.model.headers.Location
 import akka.http.scaladsl.server.{ Directive1, Rejection, RejectionError, Route }
@@ -15,11 +14,6 @@
 import mesosphere.marathon.api.TaskKiller
 import mesosphere.marathon.api.akkahttp.AuthDirectives.NotAuthorized
 import mesosphere.marathon.api.akkahttp.PathMatchers.ExistingAppPathId
-=======
-import akka.http.scaladsl.model.StatusCodes
-import akka.http.scaladsl.server.Route
-import akka.http.scaladsl.server.{ Directive1, Rejection, RejectionError, Route }
->>>>>>> c4e1b65b
 import mesosphere.marathon.api.v2.{ AppHelpers, AppNormalization, InfoEmbedResolver, LabelSelectorParsers }
 import mesosphere.marathon.api.akkahttp.{ Controller, EntityMarshallers }
 import mesosphere.marathon.api.v2.AppHelpers.{ appNormalization, appUpdateNormalization, authzSelector }
@@ -33,11 +27,8 @@
 import mesosphere.marathon.core.plugin.PluginManager
 import mesosphere.marathon.plugin.auth.{ Authorizer, CreateRunSpec, DeleteRunSpec, Identity, UpdateRunSpec, ViewResource, ViewRunSpec, Authenticator => MarathonAuthenticator }
 import mesosphere.marathon.state._
-<<<<<<< HEAD
 import mesosphere.marathon.stream.Sink
 import mesosphere.marathon.util.RichEither
-=======
->>>>>>> c4e1b65b
 import play.api.libs.json._
 import mesosphere.marathon.core.election.ElectionService
 import mesosphere.marathon.core.task.Task.{ Id => TaskId }
@@ -57,11 +48,7 @@
 import mesosphere.marathon.raml.AnyToRaml
 
 import scala.concurrent.{ ExecutionContext, Future }
-<<<<<<< HEAD
-import scala.util.{ Failure, Success }
-=======
 import scala.util.{ Failure, Success, Try }
->>>>>>> c4e1b65b
 import scala.util.control.NonFatal
 
 class AppsController(
@@ -130,6 +117,24 @@
     updateMultiple(partialUpdate = true, allowCreation = false)
   }
 
+  private[this] def updateMultiple(partialUpdate: Boolean, allowCreation: Boolean)(implicit identity: Identity): Route = {
+    val version = clock.now()
+    (forceParameter & entity(as(appUpdatesUnmarshaller(partialUpdate)))) { (force, appUpdates) =>
+      def updateGroup(rootGroup: RootGroup): RootGroup = appUpdates.foldLeft(rootGroup) { (group, update) =>
+        update.id.map(PathId(_)) match {
+          case Some(id) =>
+            group.updateApp(id, AppHelpers.updateOrCreate(id, _, update, partialUpdate, allowCreation, clock.now(), marathonSchedulerService), version)
+          case None =>
+            group
+        }
+      }
+
+      onSuccessLegacy(None)(groupManager.updateRoot(PathId.empty, updateGroup, version, force)).apply { plan =>
+        complete((StatusCodes.OK, List(Headers.`Marathon-Deployment-Id`(plan.id)), DeploymentResult(plan.id, plan.version.toOffsetDateTime)))
+      }
+    }
+  }
+
   private def createApp(implicit identity: Identity): Route = {
     (entity(as[AppDefinition]) & forceParameter & extractClientIP & extractUri) { (rawApp, force, remoteAddr, reqUri) =>
 
@@ -177,6 +182,14 @@
       }
     }
   }
+
+  private def patchSingle(appId: PathId)(implicit identity: Identity): Route =
+    update(appId, partialUpdate = true, allowCreation = false)
+
+  private def putSingle(appId: PathId)(implicit identity: Identity): Route =
+    parameter('partialUpdate.as[Boolean].?(true)) { partialUpdate =>
+      update(appId, partialUpdate = partialUpdate, allowCreation = true)
+    }
 
   /**
     * Internal representation of `replace or update` logic.
@@ -194,68 +207,184 @@
       extractClientIP &
       extractUri &
       entity(as(appUpdateUnmarshaller(appId, partialUpdate)))) { (force, remoteAddr, requestUri, appUpdate) =>
-        //         Note - this function throws exceptions and handles authorization synchronously. We need to catch and map these
-        //         exceptions to the appropriate rejections
-        val fn = updateOrCreate(
-          appId, _: Option[AppDefinition], appUpdate, partialUpdate, allowCreation, clock.now(), marathonSchedulerService)
-
-        onSuccessLegacy(Some(appId))(groupManager.updateApp(appId, fn, version, force)).apply { plan =>
-          plan.target.app(appId).foreach { appDef =>
-            eventBus.publish(ApiPostEvent(remoteAddr.toString, requestUri.toString, appDef))
-          }
-
+      //         Note - this function throws exceptions and handles authorization synchronously. We need to catch and map these
+      //         exceptions to the appropriate rejections
+      val fn = updateOrCreate(
+        appId, _: Option[AppDefinition], appUpdate, partialUpdate, allowCreation, clock.now(), marathonSchedulerService)
+
+      onSuccessLegacy(Some(appId))(groupManager.updateApp(appId, fn, version, force)).apply { plan =>
+        plan.target.app(appId).foreach { appDef =>
+          eventBus.publish(ApiPostEvent(remoteAddr.toString, requestUri.toString, appDef))
+        }
+
+        completeWithDeploymentForApp(appId, plan)
+      }
+    }
+  }
+
+  private def deleteSingle(appId: PathId)(implicit identity: Identity): Route =
+    forceParameter { force =>
+      lazy val notFound: Either[Rejection, RootGroup] =
+        Left(Rejections.EntityNotFound.app(appId))
+
+      lazy val notAuthorized: Either[Rejection, RootGroup] =
+        Left(NotAuthorized(HttpPluginFacade.response(authorizer.handleNotAuthorized(identity, _))))
+
+      def deleteApp(rootGroup: RootGroup): Either[Rejection, RootGroup] = {
+        rootGroup.app(appId) match {
+          case None =>
+            notFound
+          case Some(app) =>
+            if (authorizer.isAuthorized(identity, DeleteRunSpec, app))
+              Right(rootGroup.removeApp(appId))
+            else
+              notAuthorized
+        }
+      }
+
+      onSuccess(groupManager.updateRootEither(appId.parent, deleteApp, force = force)) {
+        case Right(plan) =>
           completeWithDeploymentForApp(appId, plan)
-        }
-      }
-  }
-
-  private[this] def updateMultiple(partialUpdate: Boolean, allowCreation: Boolean)(implicit identity: Identity): Route = {
-    val version = clock.now()
-
-    (forceParameter & entity(as(appUpdatesUnmarshaller(partialUpdate)))) { (force, appUpdates) =>
-
-      def updateGroup(rootGroup: RootGroup): RootGroup = appUpdates.foldLeft(rootGroup) { (group, update) =>
-        update.id.map(PathId(_)) match {
-          case Some(id) => group.updateApp(id, AppHelpers.updateOrCreate(id, _, update, partialUpdate, allowCreation, clock.now(), marathonSchedulerService), version)
-          case None => group
-        }
-      }
-
-      onSuccessLegacy(None)(groupManager.updateRoot(PathId.empty, updateGroup, version, force)).apply { plan =>
-        complete((StatusCodes.OK, List(Headers.`Marathon-Deployment-Id`(plan.id)), DeploymentResult(plan.id, plan.version.toOffsetDateTime)))
-      }
-    }
-  }
-
-  private def completeWithDeploymentForApp(appId: PathId, plan: DeploymentPlan) =
-    plan.original.app(appId) match {
-      case Some(_) =>
-        complete((StatusCodes.OK, List(Headers.`Marathon-Deployment-Id`(plan.id)), DeploymentResult(plan.id, plan.version.toOffsetDateTime)))
+        case Left(rej) =>
+          reject(rej)
+      }
+    }
+
+  private def restartApp(appId: PathId)(implicit identity: Identity): Route = {
+    forceParameter { force =>
+
+      def markForRestartingOrThrow(opt: Option[AppDefinition]): Either[Rejection, AppDefinition] =
+        opt.map(Right(_)).getOrElse(Left(Rejections.EntityNotFound.app(appId): Rejection))
+          .flatMap { checkAuthorization(UpdateRunSpec, _) }
+          .map(_.markedForRestarting)
+
+      val newVersion = clock.now()
+
+      onSuccessLegacy(Some(appId))(
+        groupManager.updateApp(
+          appId,
+          { app => rejectLeftViaThrow(markForRestartingOrThrow(app)) },
+          newVersion, force)
+      ).apply { restartDeployment =>
+        completeWithDeploymentForApp(appId, restartDeployment)
+      }
+    }
+  }
+
+  private def listRunningTasks(appId: PathId)(implicit identity: Identity): Route = {
+    val maybeApp = groupManager.app(appId)
+
+    maybeApp.map { app =>
+      authorized(ViewRunSpec, app).apply {
+
+        val tasksF = instanceTracker.instancesBySpec flatMap { instancesBySpec =>
+          runningTasks(Set(appId), instancesBySpec)
+        }
+
+        onSuccess(tasksF) { tasks =>
+          complete(Json.obj("tasks" -> tasks.toRaml))
+        }
+      }
+
+    } getOrElse {
+      reject(Rejections.EntityNotFound.app(appId))
+    }
+  }
+
+  private def runningTasks(appIds: Set[PathId], instancesBySpec: InstancesBySpec): Future[Set[EnrichedTask]] = {
+    Source(appIds)
+      .filter(instancesBySpec.hasSpecInstances)
+      .mapAsync(1)(id => healthCheckManager.statuses(id).map(_ -> id))
+      .mapConcat {
+        case (health, id) =>
+          instancesBySpec.specInstances(id).flatMap { instance =>
+            instance.tasksMap.values.map { task =>
+              EnrichedTask(id, task, instance.agentInfo, health.getOrElse(instance.instanceId, Nil))
+            }
+          }
+      }
+      .runWith(Sink.set)
+  }
+
+  private def killTasks(appId: PathId)(implicit identity: Identity): Route = {
+    // the line below doesn't look nice but it doesn't compile if we use parameters directive
+    (forceParameter & parameter("host") & parameter("scale".as[Boolean].?(false)) & parameter("wipe".as[Boolean].?(false))) {
+      (force, host, scale, wipe) =>
+
+        def findToKill(appTasks: Seq[Instance]): Seq[Instance] = {
+          appTasks.filter(_.agentInfo.host == host || host == "*")
+        }
+
+        if (scale && wipe) throw new BadRequestException("You cannot use scale and wipe at the same time.")
+
+        if (scale) {
+          val deploymentPlanF = taskKiller.killAndScale(appId, findToKill, force)
+          onSuccess(deploymentPlanF) { plan =>
+            complete((StatusCodes.OK, List(Headers.`Marathon-Deployment-Id`(plan.id)), DeploymentResult(plan.id, plan.version.toOffsetDateTime)))
+          }
+        } else {
+          onSuccess(taskKiller.kill(appId, findToKill, wipe)) { instances =>
+            complete(Json.obj("tasks" -> instances))
+          }
+        }
+    }
+  }
+
+  private def killTask(appId: PathId, taskId: TaskId)(implicit identity: Identity): Route = {
+    // the line below doesn't look nice but it doesn't compile if we use parameters directive
+    (forceParameter & parameter("host") & parameter("scale".as[Boolean].?(false)) & parameter("wipe".as[Boolean].?(false))) {
+      (force, host, scale, wipe) =>
+
+        def findToKill(appTasks: Seq[Instance]): Seq[Instance] = {
+          try {
+            val instanceId = taskId.instanceId
+            appTasks.filter(_.instanceId == instanceId)
+          } catch {
+            // the id can not be translated to an instanceId
+            case _: MatchError => Seq.empty
+          }
+        }
+
+        if (scale && wipe) throw new BadRequestException("You cannot use scale and wipe at the same time.")
+
+        if (scale) {
+          val deploymentPlanF = taskKiller.killAndScale(appId, findToKill, force)
+          onSuccess(deploymentPlanF) { plan =>
+            complete((StatusCodes.OK, List(Headers.`Marathon-Deployment-Id`(plan.id)), DeploymentResult(plan.id, plan.version.toOffsetDateTime)))
+          }
+        } else {
+          onSuccess(taskKiller.kill(appId, findToKill, wipe)) { instances =>
+            complete(Json.obj("tasks" -> instances))
+          }
+        }
+    }
+  }
+
+  private def listVersions(appId: PathId)(implicit identity: Identity): Route = {
+    val versions = groupManager.appVersions(appId).runWith(Sink.seq)
+    authorized(ViewRunSpec, groupManager.app(appId), Rejections.EntityNotFound.app(appId)).apply {
+      onSuccess(versions) { versions =>
+        complete(Json.obj("versions" -> versions))
+      }
+    }
+  }
+
+  private def getVersion(appId: PathId, version: Timestamp)(implicit identity: Identity): Route = {
+    onSuccess(groupManager.appVersion(appId, version.toOffsetDateTime)) {
+      case Some(app) =>
+        authorized(ViewRunSpec, app, Rejections.EntityNotFound.app(appId)).apply {
+          complete(app)
+        }
       case None =>
-        complete((StatusCodes.Created, List(Location(Uri(appId.toString)), Headers.`Marathon-Deployment-Id`(plan.id)), DeploymentResult(plan.id, plan.version.toOffsetDateTime)))
-    }
-
-<<<<<<< HEAD
-=======
-  private[this] def updateMultiple(partialUpdate: Boolean, allowCreation: Boolean)(implicit identity: Identity): Route = {
-    val version = clock.now()
-    (forceParameter & entity(as(appUpdatesUnmarshaller(partialUpdate)))) { (force, appUpdates) =>
-      def updateGroup(rootGroup: RootGroup): RootGroup = appUpdates.foldLeft(rootGroup) { (group, update) =>
-        update.id.map(PathId(_)) match {
-          case Some(id) =>
-            group.updateApp(id, AppHelpers.updateOrCreate(id, _, update, partialUpdate, allowCreation, clock.now(), marathonSchedulerService), version)
-          case None =>
-            group
-        }
-      }
-
-      onSuccessLegacy(None)(groupManager.updateRoot(PathId.empty, updateGroup, version, force)).apply { plan =>
-        complete((StatusCodes.OK, List(Headers.`Marathon-Deployment-Id`(plan.id)), DeploymentResult(plan.id, plan.version.toOffsetDateTime)))
-      }
-    }
-  }
-
->>>>>>> c4e1b65b
+        reject(Rejections.EntityNotFound.app(appId))
+    }
+  }
+
+  private def rejectLeftViaThrow[T](t: Either[Rejection, T]): T = t match {
+    case Left(r) => throw RejectionError(r)
+    case Right(t) => t
+  }
+
   /**
     * It'd be neat if we didn't need this. Would take some heavy-ish refactoring to get all of the update functions to
     * take an either.
@@ -276,11 +405,7 @@
     case Failure(_: AppNotFoundException) =>
       reject(
         maybeAppId.map { appId =>
-<<<<<<< HEAD
           Rejections.EntityNotFound.app(appId)
-=======
-          Rejections.EntityNotFound.noApp(appId)
->>>>>>> c4e1b65b
         } getOrElse Rejections.EntityNotFound()
       )
     case Failure(RejectionError(rejection)) =>
@@ -288,182 +413,14 @@
     case Failure(ex) =>
       throw ex
   }
-<<<<<<< HEAD
-=======
-
-  private def putSingle(appId: PathId)(implicit identity: Identity): Route = ???
->>>>>>> c4e1b65b
-
-  private def patchSingle(appId: PathId)(implicit identity: Identity): Route =
-    update(appId, partialUpdate = true, allowCreation = false)
-
-  private def putSingle(appId: PathId)(implicit identity: Identity): Route =
-    parameter('partialUpdate.as[Boolean].?(true)) { partialUpdate =>
-      update(appId, partialUpdate = partialUpdate, allowCreation = true)
-    }
-
-  private def deleteSingle(appId: PathId)(implicit identity: Identity): Route =
-    forceParameter { force =>
-      lazy val notFound: Either[Rejection, RootGroup] =
-        Left(Rejections.EntityNotFound.app(appId))
-
-      lazy val notAuthorized: Either[Rejection, RootGroup] =
-        Left(NotAuthorized(HttpPluginFacade.response(authorizer.handleNotAuthorized(identity, _))))
-
-      def deleteApp(rootGroup: RootGroup): Either[Rejection, RootGroup] = {
-        rootGroup.app(appId) match {
-          case None =>
-            notFound
-          case Some(app) =>
-            if (authorizer.isAuthorized(identity, DeleteRunSpec, app))
-              Right(rootGroup.removeApp(appId))
-            else
-              notAuthorized
-        }
-      }
-
-      onSuccess(groupManager.updateRootEither(appId.parent, deleteApp, force = force)) {
-        case Right(plan) =>
-          completeWithDeploymentForApp(appId, plan)
-        case Left(rej) =>
-          reject(rej)
-      }
-    }
-
-  private def rejectLeftViaThrow[T](t: Either[Rejection, T]): T = t match {
-    case Left(r) => throw RejectionError(r)
-    case Right(t) => t
-  }
-
-  private def restartApp(appId: PathId)(implicit identity: Identity): Route = {
-    forceParameter { force =>
-
-      def markForRestartingOrThrow(opt: Option[AppDefinition]): Either[Rejection, AppDefinition] =
-        opt.map(Right(_)).getOrElse(Left(Rejections.EntityNotFound.app(appId): Rejection))
-          .flatMap { checkAuthorization(UpdateRunSpec, _) }
-          .map(_.markedForRestarting)
-
-      val newVersion = clock.now()
-
-      onSuccessLegacy(Some(appId))(
-        groupManager.updateApp(
-          appId,
-          { app => rejectLeftViaThrow(markForRestartingOrThrow(app)) },
-          newVersion, force)
-      ).apply { restartDeployment =>
-          completeWithDeploymentForApp(appId, restartDeployment)
-        }
-    }
-  }
-
-  private def listRunningTasks(appId: PathId)(implicit identity: Identity): Route = {
-    val maybeApp = groupManager.app(appId)
-
-    maybeApp.map { app =>
-      authorized(ViewRunSpec, app).apply {
-
-        val tasksF = instanceTracker.instancesBySpec flatMap { instancesBySpec =>
-          runningTasks(Set(appId), instancesBySpec)
-        }
-
-        onSuccess(tasksF) { tasks =>
-          complete(Json.obj("tasks" -> tasks.toRaml))
-        }
-      }
-
-    } getOrElse {
-      reject(Rejections.EntityNotFound.app(appId))
-    }
-  }
-
-  private def runningTasks(appIds: Set[PathId], instancesBySpec: InstancesBySpec): Future[Set[EnrichedTask]] = {
-    Source(appIds)
-      .filter(instancesBySpec.hasSpecInstances)
-      .mapAsync(1)(id => healthCheckManager.statuses(id).map(_ -> id))
-      .mapConcat {
-        case (health, id) =>
-          instancesBySpec.specInstances(id).flatMap { instance =>
-            instance.tasksMap.values.map { task =>
-              EnrichedTask(id, task, instance.agentInfo, health.getOrElse(instance.instanceId, Nil))
-            }
-          }
-      }
-      .runWith(Sink.set)
-  }
-
-  private def killTasks(appId: PathId)(implicit identity: Identity): Route = {
-    // the line below doesn't look nice but it doesn't compile if we use parameters directive
-    (forceParameter & parameter("host") & parameter("scale".as[Boolean].?(false)) & parameter("wipe".as[Boolean].?(false))) {
-      (force, host, scale, wipe) =>
-
-        def findToKill(appTasks: Seq[Instance]): Seq[Instance] = {
-          appTasks.filter(_.agentInfo.host == host || host == "*")
-        }
-
-        if (scale && wipe) throw new BadRequestException("You cannot use scale and wipe at the same time.")
-
-        if (scale) {
-          val deploymentPlanF = taskKiller.killAndScale(appId, findToKill, force)
-          onSuccess(deploymentPlanF) { plan =>
-            complete((StatusCodes.OK, List(Headers.`Marathon-Deployment-Id`(plan.id)), DeploymentResult(plan.id, plan.version.toOffsetDateTime)))
-          }
-        } else {
-          onSuccess(taskKiller.kill(appId, findToKill, wipe)) { instances =>
-            complete(Json.obj("tasks" -> instances))
-          }
-        }
-    }
-  }
-
-  private def killTask(appId: PathId, taskId: TaskId)(implicit identity: Identity): Route = {
-    // the line below doesn't look nice but it doesn't compile if we use parameters directive
-    (forceParameter & parameter("host") & parameter("scale".as[Boolean].?(false)) & parameter("wipe".as[Boolean].?(false))) {
-      (force, host, scale, wipe) =>
-
-        def findToKill(appTasks: Seq[Instance]): Seq[Instance] = {
-          try {
-            val instanceId = taskId.instanceId
-            appTasks.filter(_.instanceId == instanceId)
-          } catch {
-            // the id can not be translated to an instanceId
-            case _: MatchError => Seq.empty
-          }
-        }
-
-        if (scale && wipe) throw new BadRequestException("You cannot use scale and wipe at the same time.")
-
-        if (scale) {
-          val deploymentPlanF = taskKiller.killAndScale(appId, findToKill, force)
-          onSuccess(deploymentPlanF) { plan =>
-            complete((StatusCodes.OK, List(Headers.`Marathon-Deployment-Id`(plan.id)), DeploymentResult(plan.id, plan.version.toOffsetDateTime)))
-          }
-        } else {
-          onSuccess(taskKiller.kill(appId, findToKill, wipe)) { instances =>
-            complete(Json.obj("tasks" -> instances))
-          }
-        }
-    }
-  }
-
-  private def listVersions(appId: PathId)(implicit identity: Identity): Route = {
-    val versions = groupManager.appVersions(appId).runWith(Sink.seq)
-    authorized(ViewRunSpec, groupManager.app(appId), Rejections.EntityNotFound.app(appId)).apply {
-      onSuccess(versions) { versions =>
-        complete(Json.obj("versions" -> versions))
-      }
-    }
-  }
-
-  private def getVersion(appId: PathId, version: Timestamp)(implicit identity: Identity): Route = {
-    onSuccess(groupManager.appVersion(appId, version.toOffsetDateTime)) {
-      case Some(app) =>
-        authorized(ViewRunSpec, app, Rejections.EntityNotFound.app(appId)).apply {
-          complete(app)
-        }
+
+  private def completeWithDeploymentForApp(appId: PathId, plan: DeploymentPlan) =
+    plan.original.app(appId) match {
+      case Some(_) =>
+        complete((StatusCodes.OK, List(Headers.`Marathon-Deployment-Id`(plan.id)), DeploymentResult(plan.id, plan.version.toOffsetDateTime)))
       case None =>
-        reject(Rejections.EntityNotFound.app(appId))
-    }
-  }
+        complete((StatusCodes.Created, List(Location(Uri(appId.toString)), Headers.`Marathon-Deployment-Id`(plan.id)), DeploymentResult(plan.id, plan.version.toOffsetDateTime)))
+    }
 
   // format: OFF
   val route: Route = {
